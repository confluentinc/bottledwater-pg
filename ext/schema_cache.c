--- conflicted
+++ resolved
@@ -68,17 +68,12 @@
             return SCHEMA_UPDATE;
         }
     } else {
-<<<<<<< HEAD
       /* Schema not previously seen -- populate a new cache entry */
-        schema_cache_entry_update(cache, entry, rel);
-=======
-        /* Schema not previously seen -- populate a new cache entry */
         err = schema_cache_entry_update(cache, entry, rel);
         if (err) {
             *entry_out = NULL;
             return -2;
         }
->>>>>>> 41f59387
         *entry_out = entry;
         return SCHEMA_NEW;
     }
