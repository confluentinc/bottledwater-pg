--- conflicted
+++ resolved
@@ -20,11 +20,7 @@
 
 CREATE OR REPLACE FUNCTION bottledwater_export(
         table_pattern text    DEFAULT '%',
-<<<<<<< HEAD
-        schema_pattern  text    DEFAULT '%',
-=======
         schema_pattern  text     DEFAULT '%',
->>>>>>> 45a95d3a
         allow_unkeyed boolean DEFAULT false,
         error_policy bottledwater_error_policy DEFAULT 'exit',
         order_by text DEFAULT ''
