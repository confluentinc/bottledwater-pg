#include "io_util.h"
#include "oid2avro.h"

#include "funcapi.h"
#include "access/htup_details.h"
#include "access/sysattr.h"
#include "catalog/heap.h"
#include "catalog/pg_class.h"
#include "catalog/pg_type.h"
#include "lib/stringinfo.h"
#include "utils/builtins.h"
#include "utils/cash.h"
#include "utils/date.h"
#include "utils/datetime.h"
#include "utils/lsyscache.h"
#include "utils/numeric.h"
#include "utils/timestamp.h"

#ifndef HAVE_INT64_TIMESTAMP
#error Expecting timestamps to be represented as integers, not as floating-point.
#endif

typedef struct {
    avro_schema_t date_schema;         /* Predefined data type for "date" */
    avro_schema_t time_tz_schema;      /* Predefined data type for "time with time zone" */
    avro_schema_t datetime_schema;     /* Predefined data type for "timestamp without time zone" */
    avro_schema_t datetime_tz_schema;  /* Predefined data type for "timestamp with time zone" */
    avro_schema_t interval_schema;     /* Predefined data type for "interval" */
    avro_schema_t special_time_schema; /* Predefined data type for enum of +infinity, -infinity */
} predef_schema;

avro_schema_t schema_for_oid(predef_schema *predef, Oid typid);
avro_schema_t schema_for_numeric(predef_schema *predef);
avro_schema_t schema_for_date(predef_schema *predef);
avro_schema_t schema_for_time_tz(predef_schema *predef);
avro_schema_t schema_for_timestamp(predef_schema *predef, bool with_tz);
avro_schema_t schema_for_interval(predef_schema *predef);
void schema_for_date_fields(avro_schema_t record_schema);
void schema_for_time_fields(avro_schema_t record_schema);
avro_schema_t schema_for_special_times(predef_schema *predef, avro_schema_t record_schema);

int update_avro_with_datum(avro_value_t *output_val, Oid typid, Datum pg_datum);
int update_avro_with_date(avro_value_t *union_val, DateADT date);
int update_avro_with_time_tz(avro_value_t *record_val, TimeTzADT *time);
int update_avro_with_timestamp(avro_value_t *union_val, bool with_tz, Timestamp timestamp);
int update_avro_with_interval(avro_value_t *record_val, Interval *interval);
int update_avro_with_bytes(avro_value_t *output_val, bytea *bytes);
int update_avro_with_char(avro_value_t *output_val, char c);
int update_avro_with_string(avro_value_t *output_val, Oid typid, Datum pg_datum);


static char *make_avro_safe(const char *raw, bool is_namespace);


/* Returns the relation object for the index that we're going to use as key for a
 * particular table. (Indexes are relations too!) Returns null if the table is unkeyed.
 * The return value is opened with a shared lock; call relation_close() when finished. */
Relation table_key_index(Relation rel) {
    char replident = rel->rd_rel->relreplident;
    Oid repl_ident_oid;
    List *indexes;
    ListCell *index_oid;

    if (replident == REPLICA_IDENTITY_NOTHING) {
        return NULL;
    }

    if (replident == REPLICA_IDENTITY_INDEX) {
        repl_ident_oid = RelationGetReplicaIndex(rel);
        if (repl_ident_oid != InvalidOid) {
            return relation_open(repl_ident_oid, AccessShareLock);
        }
    }

    // There doesn't seem to be a convenient way of getting the primary key index for
    // a table, so we have to iterate over all the table's indexes.
    indexes = RelationGetIndexList(rel);

    foreach(index_oid, indexes) {
        Relation index_rel = relation_open(lfirst_oid(index_oid), AccessShareLock);
        Form_pg_index index = index_rel->rd_index;

        if (IndexIsValid(index) && IndexIsReady(index) && index->indisprimary) {
            list_free(indexes);
            return index_rel;
        }
        relation_close(index_rel, AccessShareLock);
    }

    list_free(indexes);
    return NULL;
}


/* Generates an Avro schema for the key (replica identity or primary key) of a
 * given table and sets *schema_out to point to it.
 *
 * Returns 0 if successful, nonzero if an error occurred generating the schema.
 * If the table is unkeyed, sets *schema_out to NULL and returns 0. */
int schema_for_table_key(Relation rel, avro_schema_t *schema_out) {
    Relation index_rel;
    int err;

    index_rel = table_key_index(rel);
    if (!index_rel) {
        *schema_out = NULL;
        return 0;
    }

    err = schema_for_table_row(index_rel, schema_out);

    relation_close(index_rel, AccessShareLock);
    return err;
}


/* Generates an Avro schema corresponding to a given table (relation) and sets
 * *schema_out to point to it.
 *
 * Returns 0 if successful, nonzero if an error occurred generating the schema.
 * If the table is unkeyed, sets *schema_out to NULL and returns 0. */
int schema_for_table_row(Relation rel, avro_schema_t *schema_out) {
    char *rel_namespace, *relname, *relname_avro_safe, *rel_namespace_avro_safe;
    char *attname_avro_safe;
    StringInfoData namespace;
    avro_schema_t record_schema, column_schema;
    TupleDesc tupdesc;
    predef_schema predef;
    int err = 0;

    memset(&predef, 0, sizeof(predef_schema));
    initStringInfo(&namespace);
    appendStringInfoString(&namespace, GENERATED_SCHEMA_NAMESPACE);

    rel_namespace = get_namespace_name(RelationGetNamespace(rel));
    if (rel_namespace) appendStringInfo(&namespace, ".%s", rel_namespace);

    rel_namespace_avro_safe = make_avro_safe(namespace.data, true);

    relname = RelationGetRelationName(rel);
    relname_avro_safe = make_avro_safe(relname, false);

    record_schema = avro_schema_record(relname_avro_safe, rel_namespace_avro_safe);
    free(relname_avro_safe);
    free(rel_namespace_avro_safe);
    if (record_schema == NULL) {
        *schema_out = NULL;
        return EINVAL;
    }

    tupdesc = RelationGetDescr(rel);

    if (tupdesc->natts == 0) {
        /* Special case for table schemas with no columns.  (You can create
         * such a table via `CREATE TABLE no_columns ()`, but more likely you'd
         * get there by dropping all the columns from an existing table.)
         *
         * We need to special-case this because avro-c doesn't seem to like
         * record schemas with no fields. */
        column_schema = avro_schema_boolean();
        err = avro_schema_record_field_append(record_schema, "dummy", column_schema);
        avro_schema_decref(column_schema);
    }

    for (int i = 0; i < tupdesc->natts; i++) {
        Form_pg_attribute attr = tupdesc->attrs[i];
        if (attr->attisdropped) continue; /* skip dropped columns */

        attname_avro_safe = make_avro_safe(NameStr(attr->attname), false);
        column_schema = schema_for_oid(&predef, attr->atttypid);

        err = avro_schema_record_field_append(record_schema, attname_avro_safe, column_schema);

        avro_schema_decref(column_schema);
        free(attname_avro_safe);

        if (err) break;
    }

    *schema_out = record_schema;
    return err;
}


/* Translates a Postgres heap tuple (one row of a table) into the Avro schema generated
 * by schema_for_table_row(). */
int tuple_to_avro_row(avro_value_t *output_val, TupleDesc tupdesc, HeapTuple tuple) {
    int err = 0, field = 0;
    check(err, avro_value_reset(output_val));

    for (int i = 0; i < tupdesc->natts; i++) {
        avro_value_t field_val;
        bool isnull;
        Datum datum;

        Form_pg_attribute attr = tupdesc->attrs[i];
        if (attr->attisdropped) continue; /* skip dropped columns */

        check(err, avro_value_get_by_index(output_val, field, &field_val, NULL));

        datum = heap_getattr(tuple, i + 1, tupdesc, &isnull);

        if (isnull) {
            check(err, avro_value_set_branch(&field_val, 0, NULL));
        } else {
            check(err, update_avro_with_datum(&field_val, attr->atttypid, datum));
        }

        field++;
    }

    return err;
}


/* Extracts the fields that constitute the primary key/replica identity from a tuple,
 * and translates them into an Avro value in the schema generated by
 * schema_for_table_key(). tupdesc describes the the format of the tuple (which may or
 * may not include dropped columns). rel is the table from which the tuple has come,
 * and key_index is the primary key/replica identity index we're using. */
int tuple_to_avro_key(avro_value_t *output_val, TupleDesc tupdesc, HeapTuple tuple,
        Relation rel, Form_pg_index key_index) {
    int err = 0;
    TupleDesc rel_tupdesc = RelationGetDescr(rel);
    check(err, avro_value_reset(output_val));

    for (int field = 0; field < key_index->indkey.dim1; field++) {
        Form_pg_attribute attr;
        avro_value_t field_val;
        bool isnull;
        Datum datum;

        int attnum = key_index->indkey.values[field] - 1;

        // rel_tupdesc->attrs[attnum] is the indexed attribute. To figure out which
        // attribute number in the tuple this corresponds to, we need to see if there
        // are any columns that are dropped in rel_tupdesc but not in tupdesc.
        int tup_i = 0;
        for (int rel_i = 0; rel_i < attnum; rel_i++) {
            if (!rel_tupdesc->attrs[rel_i]->attisdropped || tupdesc->attrs[tup_i]->attisdropped) tup_i++;
        }

        if (tup_i >= tupdesc->natts || tupdesc->attrs[tup_i]->attisdropped) {
            elog(ERROR, "index refers to non-existent attribute number %d", attnum);
        }

        attr = tupdesc->attrs[tup_i];
        check(err, avro_value_get_by_index(output_val, field, &field_val, NULL));

        datum = heap_getattr(tuple, tup_i + 1, tupdesc, &isnull);

        if (isnull) {
            check(err, avro_value_set_branch(&field_val, 0, NULL));
        } else {
            check(err, update_avro_with_datum(&field_val, attr->atttypid, datum));
        }
    }

    return 0;
}


/* Generates an Avro schema that can be used to encode a Postgres type
 * with the given OID. */
avro_schema_t schema_for_oid(predef_schema *predef, Oid typid) {
    avro_schema_t value_schema, null_schema, union_schema;

    switch (typid) {
        /* Numeric-like types */
        case BOOLOID:    /* boolean: 'true'/'false' */
            value_schema = avro_schema_boolean();
            break;
        case FLOAT4OID:  /* real, float4: 32-bit floating point number */
            value_schema = avro_schema_float();
            break;
        case FLOAT8OID:  /* double precision, float8: 64-bit floating point number */
            value_schema = avro_schema_double();
            break;
        case INT2OID:    /* smallint, int2: 16-bit signed integer */
        case INT4OID:    /* integer, int, int4: 32-bit signed integer */
            value_schema = avro_schema_int();
            break;
        case INT8OID:    /* bigint, int8: 64-bit signed integer */
        case CASHOID:    /* money: monetary amounts, $d,ddd.cc, stored as 64-bit signed integer */
        case OIDOID:     /* oid: Oid is unsigned int */
        case REGPROCOID: /* regproc: RegProcedure is Oid */
        case XIDOID:     /* xid: TransactionId is uint32 */
        case CIDOID:     /* cid: CommandId is uint32 */
            value_schema = avro_schema_long();
            break;
        case NUMERICOID: /* numeric(p, s), decimal(p, s): arbitrary precision number */
            value_schema = schema_for_numeric(predef);
            break;

        /* Date/time types. We don't bother with abstime, reltime and tinterval (which are based
         * on Unix timestamps with 1-second resolution), as they are deprecated. */
        case DATEOID:        /* date: 32-bit signed integer, resolution of 1 day */
            return schema_for_date(predef);
        case TIMEOID:        /* time without time zone: microseconds since start of day */
            value_schema = avro_schema_long();
            break;
        case TIMETZOID:      /* time with time zone, timetz: time of day with time zone */
            value_schema = schema_for_time_tz(predef);
            break;
        case TIMESTAMPOID:   /* timestamp without time zone: datetime, microseconds since epoch */
            return schema_for_timestamp(predef, false);
        case TIMESTAMPTZOID: /* timestamp with time zone, timestamptz: datetime with time zone */
            return schema_for_timestamp(predef, true);
        case INTERVALOID:    /* @ <number> <units>, time interval */
            value_schema = schema_for_interval(predef);
            break;

        /* Binary string types */
        case BYTEAOID:   /* bytea: variable-length byte array */
            value_schema = avro_schema_bytes();
            break;
        case BITOID:     /* fixed-length bit string */
        case VARBITOID:  /* variable-length bit string */
        case UUIDOID:    /* UUID datatype */
        case LSNOID:     /* PostgreSQL LSN datatype */
        case MACADDROID: /* XX:XX:XX:XX:XX:XX, MAC address */
        case INETOID:    /* IP address/netmask, host address, netmask optional */
        case CIDROID:    /* network IP address/netmask, network address */

        /* Geometric types */
        case POINTOID:   /* geometric point '(x, y)' */
        case LSEGOID:    /* geometric line segment '(pt1,pt2)' */
        case PATHOID:    /* geometric path '(pt1,...)' */
        case BOXOID:     /* geometric box '(lower left,upper right)' */
        case POLYGONOID: /* geometric polygon '(pt1,...)' */
        case LINEOID:    /* geometric line */
        case CIRCLEOID:  /* geometric circle '(center,radius)' */

            /* range types... decompose like array types? */

        /* JSON types */
        case JSONOID:    /* json: Text-based JSON */
        case JSONBOID:   /* jsonb: Binary JSON */

        /* String-like types: fall through to the default, which is to create a string representation */
        case CHAROID:    /* "char": single character */
        case NAMEOID:    /* name: 63-byte type for storing system identifiers */
        case TEXTOID:    /* text: variable-length string, no limit specified */
        case BPCHAROID:  /* character(n), char(length): blank-padded string, fixed storage length */
        case VARCHAROID: /* varchar(length): non-blank-padded string, variable storage length */
        default:
            value_schema = avro_schema_string();
            break;
    }

    /* Make a union of value_schema with null. Some types are already a union,
     * in which case they must include null as the first branch of the union,
     * and return directly from the function without getting here (otherwise
     * we'd get a union inside a union, which is not valid Avro). */
    null_schema = avro_schema_null();
    union_schema = avro_schema_union();
    avro_schema_union_append(union_schema, null_schema);
    avro_schema_union_append(union_schema, value_schema);
    avro_schema_decref(null_schema);
    avro_schema_decref(value_schema);
    return union_schema;
}


/* Translates a Postgres datum into an Avro value. */
int update_avro_with_datum(avro_value_t *output_val, Oid typid, Datum pg_datum) {
    int err = 0;
    avro_value_t branch_val;

    /* Types that handle nullability themselves */
    if (typid == DATEOID || typid == TIMESTAMPOID || typid == TIMESTAMPTZOID) {
        branch_val = *output_val;
    } else {
        check(err, avro_value_set_branch(output_val, 1, &branch_val));
    }

    switch (typid) {
        case BOOLOID:
            check(err, avro_value_set_boolean(&branch_val, DatumGetBool(pg_datum)));
            break;
        case FLOAT4OID:
            check(err, avro_value_set_float(&branch_val, DatumGetFloat4(pg_datum)));
            break;
        case FLOAT8OID:
            check(err, avro_value_set_double(&branch_val, DatumGetFloat8(pg_datum)));
            break;
        case INT2OID:
            check(err, avro_value_set_int(&branch_val, DatumGetInt16(pg_datum)));
            break;
        case INT4OID:
            check(err, avro_value_set_int(&branch_val, DatumGetInt32(pg_datum)));
            break;
        case INT8OID:
            check(err, avro_value_set_long(&branch_val, DatumGetInt64(pg_datum)));
            break;
        case CASHOID:
            check(err, avro_value_set_long(&branch_val, DatumGetCash(pg_datum)));
            break;
        case OIDOID:
        case REGPROCOID:
            check(err, avro_value_set_long(&branch_val, DatumGetObjectId(pg_datum)));
            break;
        case XIDOID:
            check(err, avro_value_set_long(&branch_val, DatumGetTransactionId(pg_datum)));
            break;
        case CIDOID:
            check(err, avro_value_set_long(&branch_val, DatumGetCommandId(pg_datum)));
            break;
        case NUMERICOID:
            /* There is no implementation for Decimal type in apache/avro package for c language.
             * We use logic for "double" type to avoid "0.0" values.
             */
            check(err, avro_value_set_double(&branch_val, atof(numeric_normalize(DatumGetNumeric(pg_datum)))));
            break;
        case DATEOID:
            check(err, update_avro_with_date(output_val, DatumGetDateADT(pg_datum)));
            break;
        case TIMEOID:
            check(err, avro_value_set_long(&branch_val, DatumGetTimeADT(pg_datum)));
            break;
        case TIMETZOID:
            check(err, update_avro_with_time_tz(&branch_val, DatumGetTimeTzADTP(pg_datum)));
            break;
        case TIMESTAMPOID:
            check(err, update_avro_with_timestamp(output_val, false, DatumGetTimestamp(pg_datum)));
            break;
        case TIMESTAMPTZOID:
            check(err, update_avro_with_timestamp(output_val, true, DatumGetTimestampTz(pg_datum)));
            break;
        case INTERVALOID:
            check(err, update_avro_with_interval(&branch_val, DatumGetIntervalP(pg_datum)));
            break;
        case BYTEAOID:
            check(err, update_avro_with_bytes(&branch_val, DatumGetByteaP(pg_datum)));
            break;
        case CHAROID:
            check(err, update_avro_with_char(&branch_val, DatumGetChar(pg_datum)));
            break;
        case NAMEOID:
            check(err, avro_value_set_string(&branch_val, NameStr(*DatumGetName(pg_datum))));
            break;
        case TEXTOID:
        case BPCHAROID:
        case VARCHAROID:
            check(err, avro_value_set_string(&branch_val, TextDatumGetCString(pg_datum)));
            break;
        default:
            check(err, update_avro_with_string(&branch_val, typid, pg_datum));
            break;
    }

    return err;
}

avro_schema_t schema_for_numeric(predef_schema *predef) {
    return avro_schema_double(); /* FIXME use decimal logical type: http://avro.apache.org/docs/1.7.7/spec.html#Decimal */
}

avro_schema_t schema_for_special_times(predef_schema *predef, avro_schema_t record_schema) {
    avro_schema_t union_schema, null_schema, enum_schema;

    union_schema = avro_schema_union();
    null_schema = avro_schema_null();
    avro_schema_union_append(union_schema, null_schema);
    avro_schema_decref(null_schema);

    avro_schema_union_append(union_schema, record_schema);
    avro_schema_decref(record_schema);

    if (predef->special_time_schema) {
        enum_schema = avro_schema_link(predef->special_time_schema);
    } else {
        enum_schema = avro_schema_enum("SpecialTime"); // TODO needs namespace
        avro_schema_enum_symbol_append(enum_schema, "POS_INFINITY");
        avro_schema_enum_symbol_append(enum_schema, "NEG_INFINITY");
        predef->special_time_schema = enum_schema;
    }

    avro_schema_union_append(union_schema, enum_schema);
    avro_schema_decref(enum_schema);
    return union_schema;
}

void schema_for_date_fields(avro_schema_t record_schema) {
    avro_schema_t column_schema = avro_schema_int();
    avro_schema_record_field_append(record_schema, "year", column_schema);
    avro_schema_decref(column_schema);

    column_schema = avro_schema_int();
    avro_schema_record_field_append(record_schema, "month", column_schema);
    avro_schema_decref(column_schema);

    column_schema = avro_schema_int();
    avro_schema_record_field_append(record_schema, "day", column_schema);
    avro_schema_decref(column_schema);
}

void schema_for_time_fields(avro_schema_t record_schema) {
    avro_schema_t column_schema = avro_schema_int();
    avro_schema_record_field_append(record_schema, "hour", column_schema);
    avro_schema_decref(column_schema);

    column_schema = avro_schema_int();
    avro_schema_record_field_append(record_schema, "minute", column_schema);
    avro_schema_decref(column_schema);

    column_schema = avro_schema_int();
    avro_schema_record_field_append(record_schema, "second", column_schema);
    avro_schema_decref(column_schema);

    column_schema = avro_schema_int();
    avro_schema_record_field_append(record_schema, "micro", column_schema);
    avro_schema_decref(column_schema);
}

avro_schema_t schema_for_date(predef_schema *predef) {
    if (predef->date_schema) {
        return schema_for_special_times(predef, avro_schema_link(predef->date_schema));
    } else {
        predef->date_schema = avro_schema_record("Date", PREDEFINED_SCHEMA_NAMESPACE);
        schema_for_date_fields(predef->date_schema);
        return schema_for_special_times(predef, predef->date_schema);
    }
}

int update_avro_with_date(avro_value_t *union_val, DateADT date) {
    int err = 0;
    int year, month, day;
    avro_value_t enum_val, record_val, year_val, month_val, day_val;

    if (DATE_NOT_FINITE(date)) {
        check(err, avro_value_set_branch(union_val, 2, &enum_val));
        if (DATE_IS_NOBEGIN(date)) {
            avro_value_set_enum(&enum_val, 1);
        } else {
            avro_value_set_enum(&enum_val, 0);
        }
    } else {
        j2date(date + POSTGRES_EPOCH_JDATE, &year, &month, &day);

        check(err, avro_value_set_branch(union_val, 1, &record_val));
        check(err, avro_value_get_by_index(&record_val, 0, &year_val,  NULL));
        check(err, avro_value_get_by_index(&record_val, 1, &month_val, NULL));
        check(err, avro_value_get_by_index(&record_val, 2, &day_val,   NULL));
        check(err, avro_value_set_int(&year_val,  year));
        check(err, avro_value_set_int(&month_val, month));
        check(err, avro_value_set_int(&day_val,   day));
    }
    return err;
}

avro_schema_t schema_for_time_tz(predef_schema *predef) {
    avro_schema_t record_schema, column_schema;

    if (predef->time_tz_schema) {
        return avro_schema_link(predef->time_tz_schema);
    }

    record_schema = avro_schema_record("TimeTZ", PREDEFINED_SCHEMA_NAMESPACE);

    /* microseconds since midnight */
    column_schema = avro_schema_long();
    avro_schema_record_field_append(record_schema, "micro", column_schema);
    avro_schema_decref(column_schema);

    /* time zone offset, in seconds relative to GMT (positive for zones east of Greenwich,
     * negative for zones west of Greenwich) */
    column_schema = avro_schema_int();
    avro_schema_record_field_append(record_schema, "zoneOffset", column_schema);
    avro_schema_decref(column_schema);

    predef->time_tz_schema = record_schema;
    return record_schema;
}

int update_avro_with_time_tz(avro_value_t *record_val, TimeTzADT *time) {
    int err = 0;
    avro_value_t micro_val, zone_val;

    check(err, avro_value_get_by_index(record_val, 0, &micro_val, NULL));
    check(err, avro_value_get_by_index(record_val, 1, &zone_val,  NULL));
    check(err, avro_value_set_long(&micro_val, time->time));
    /* Negate the timezone offset because PG internally uses negative values for locations
     * east of GMT, but ISO 8601 does it the other way round. */
    check(err, avro_value_set_int(&zone_val, -time->zone));

    return err;
}

/* Should a date/time value be represented using a record (year, month, day, hours, minutes,
 * seconds and microseconds), or a ISO8601 string, or a timestamp (number of microseconds
 * since epoch)? Depends how the data is going to be consumed -- the formats ought to be
 * equivalent.
 *
 * If HAVE_INT64_TIMESTAMP (a compile-time option) is defined, Postgres internally stores
 * timestamps as a microsecond-resolution 64-bit integer with an epoch of 1 January 2000.
 * If it is not defined, Postgres uses a floating-point representation instead -- however,
 * the integer representation seems to be the default and the common case, so we only support
 * that for now.
 *
 * The Postgres docs and source code comments claim that Postgres internally uses the Julian
 * calendar, but that doesn't seem to be true: it treats years that are divisible by 100
 * (but not divisible by 400) as non-leapyears, which means it's actually using the Gregorian
 * calendar. That's fortunate, because Unix timestamps also use the Gregorian calendar, so
 * conversion between Postgres timestamps and Unix timestamps is easy. (Leap seconds are
 * ignored by both Postgres and Unix timestamps.)
 *
 * For timestamp (without time zone), the values are returned in UTC. For timestamp with
 * time zone, the time is converted into the time zone configured on the PG server:
 * http://www.postgresql.org/docs/9.4/static/runtime-config-client.html#GUC-TIMEZONE
 * Postgres internally stores the value in UTC either way (and doesn't store the time
 * zone), so the datatype only determines whether time zone conversion happens on output.
 *
 * Clients can force UTC output by setting the environment variable PGTZ=UTC, or by
 * executing "SET SESSION TIME ZONE UTC;".
 */
avro_schema_t schema_for_timestamp(predef_schema *predef, bool with_tz) {
    avro_schema_t record_schema;

    if (with_tz && predef->datetime_tz_schema) {
        return schema_for_special_times(predef,
                avro_schema_link(predef->datetime_tz_schema));
    }
    if (!with_tz && predef->datetime_schema) {
        return schema_for_special_times(predef,
                avro_schema_link(predef->datetime_schema));
    }

    record_schema = avro_schema_record(with_tz ? "DateTimeTZ" : "DateTime",
            PREDEFINED_SCHEMA_NAMESPACE);
    schema_for_date_fields(record_schema);
    schema_for_time_fields(record_schema);

    if (with_tz) {
        avro_schema_t column_schema = avro_schema_int();
        avro_schema_record_field_append(record_schema, "zoneOffset", column_schema);
        avro_schema_decref(column_schema);
        predef->datetime_tz_schema = record_schema;
    } else {
        predef->datetime_schema = record_schema;
    }

    return schema_for_special_times(predef, record_schema);
}

int update_avro_with_timestamp(avro_value_t *union_val, bool with_tz, Timestamp timestamp) {
    int err = 0, tz_offset;
    avro_value_t enum_val, record_val, year_val, month_val, day_val, hour_val,
                 minute_val, second_val, micro_val, zone_val;
    struct pg_tm decoded;
    fsec_t fsec;

    if (TIMESTAMP_NOT_FINITE(timestamp)) {
        check(err, avro_value_set_branch(union_val, 2, &enum_val));
        if (TIMESTAMP_IS_NOBEGIN(timestamp)) {
            check(err, avro_value_set_enum(&enum_val, 1));
        } else {
            check(err, avro_value_set_enum(&enum_val, 0));
        }
        return err;
    }

    // Postgres timestamp is microseconds since 2000-01-01. You can convert it to the
    // Unix epoch (1970-01-01) like this:
    //    timestamp + (POSTGRES_EPOCH_JDATE - UNIX_EPOCH_JDATE) * USECS_PER_DAY
    //
    // To get a Unix timestamp (with second resolution rather than microsecond), further
    // divide by 1e6.

    err = timestamp2tm(timestamp, with_tz ? &tz_offset : NULL, &decoded, &fsec, NULL, NULL);
    if (err) {
        ereport(ERROR,
                (errcode(ERRCODE_DATETIME_VALUE_OUT_OF_RANGE),
                 errmsg("timestamp out of range")));
        return 1;
    }

    check(err, avro_value_set_branch(union_val, 1, &record_val));
    check(err, avro_value_get_by_index(&record_val, 0, &year_val,   NULL));
    check(err, avro_value_get_by_index(&record_val, 1, &month_val,  NULL));
    check(err, avro_value_get_by_index(&record_val, 2, &day_val,    NULL));
    check(err, avro_value_get_by_index(&record_val, 3, &hour_val,   NULL));
    check(err, avro_value_get_by_index(&record_val, 4, &minute_val, NULL));
    check(err, avro_value_get_by_index(&record_val, 5, &second_val, NULL));
    check(err, avro_value_get_by_index(&record_val, 6, &micro_val,  NULL));
    check(err, avro_value_set_int(&year_val,   decoded.tm_year));
    check(err, avro_value_set_int(&month_val,  decoded.tm_mon));
    check(err, avro_value_set_int(&day_val,    decoded.tm_mday));
    check(err, avro_value_set_int(&hour_val,   decoded.tm_hour));
    check(err, avro_value_set_int(&minute_val, decoded.tm_min));
    check(err, avro_value_set_int(&second_val, decoded.tm_sec));
    check(err, avro_value_set_int(&micro_val,  fsec));

    if (with_tz) {
        check(err, avro_value_get_by_index(&record_val, 7, &zone_val, NULL));
        /* Negate the timezone offset because PG internally uses negative values for
         * locations east of GMT, but ISO 8601 does it the other way round. */
        check(err, avro_value_set_int(&zone_val, -tz_offset));
    }
    return err;
}

avro_schema_t schema_for_interval(predef_schema *predef) {
    if (predef->interval_schema) {
        return avro_schema_link(predef->interval_schema);
    } else {
        predef->interval_schema = avro_schema_record("Interval", PREDEFINED_SCHEMA_NAMESPACE);
        schema_for_date_fields(predef->interval_schema);
        schema_for_time_fields(predef->interval_schema);
        return predef->interval_schema;
    }
}

int update_avro_with_interval(avro_value_t *record_val, Interval *interval) {
    int err = 0;
    avro_value_t year_val, month_val, day_val, hour_val, minute_val, second_val, micro_val;
    struct pg_tm decoded;
    fsec_t fsec;

    interval2tm(*interval, &decoded, &fsec);
    check(err, avro_value_get_by_index(record_val, 0, &year_val,   NULL));
    check(err, avro_value_get_by_index(record_val, 1, &month_val,  NULL));
    check(err, avro_value_get_by_index(record_val, 2, &day_val,    NULL));
    check(err, avro_value_get_by_index(record_val, 3, &hour_val,   NULL));
    check(err, avro_value_get_by_index(record_val, 4, &minute_val, NULL));
    check(err, avro_value_get_by_index(record_val, 5, &second_val, NULL));
    check(err, avro_value_get_by_index(record_val, 6, &micro_val,  NULL));
    check(err, avro_value_set_int(&year_val,   decoded.tm_year));
    check(err, avro_value_set_int(&month_val,  decoded.tm_mon));
    check(err, avro_value_set_int(&day_val,    decoded.tm_mday));
    check(err, avro_value_set_int(&hour_val,   decoded.tm_hour));
    check(err, avro_value_set_int(&minute_val, decoded.tm_min));
    check(err, avro_value_set_int(&second_val, decoded.tm_sec));
    check(err, avro_value_set_int(&micro_val,  fsec));

    return err;
}

int update_avro_with_bytes(avro_value_t *output_val, bytea *bytes) {
    return avro_value_set_bytes(output_val, VARDATA(bytes), VARSIZE(bytes) - VARHDRSZ);
}

int update_avro_with_char(avro_value_t *output_val, char c) {
    char str[2];
    str[0] = c;
    str[1] = '\0';
    return avro_value_set_string(output_val, str);
}

/* For any datatypes that we don't know, this function converts them into a string
 * representation (which is always required by a datatype). */
int update_avro_with_string(avro_value_t *output_val, Oid typid, Datum pg_datum) {
    int err = 0;
    Oid output_func;
    bool is_varlena;
    char *str;

    getTypeOutputInfo(typid, &output_func, &is_varlena);
<<<<<<< HEAD

    // According to this link
    // http://postgresql.nabble.com/ERROR-missing-chunk-number-0-for-toast-value-while-using-logical-decoder-td5909194.html#a5912389
    // bottledwater should check this condition VARATT_IS_EXTERNAL_ONDISK
    // before detoasting the pg_datum
=======
>>>>>>> 45a95d3a
    if (is_varlena && !VARATT_IS_EXTERNAL_ONDISK(pg_datum)) {
        pg_datum = PointerGetDatum(PG_DETOAST_DATUM(pg_datum));
    }

    /* This looks up the output function by OID on every call. Might be a bit faster
     * to do cache the output function info (like how printtup() does it). */
    str = OidOutputFunctionCall(output_func, pg_datum);
    err = avro_value_set_string(output_val, str);
    pfree(str);

    return err;
}


/* Sanitises the `raw` string to be a valid Avro identifier using an encoding
 * similar to the "percent encoding" used in URLs.  Unsupported characters are
 * replaced by a hexadecimal representation:
 *      e.g. "person/name" -> "person_2f_name"
 *
 * Valid Avro identifiers start with [A-Za-z_] and subsequently contain only
 * [A-Za-z0-9_], as per https://avro.apache.org/docs/1.8.1/spec.html#names
 *
 * If `is_namespace` is true, then dots ('.') will also be passed through
 * unencoded, provided they are neither the first nor the last character; this
 * is intended for namespaces which are a dot-separated sequence of names.
 *
 * Returns a malloc'd string which the caller is responsible for freeing.
 *
 * N.B.:
 *  * This encoding is not entirely unambiguous, since:
 *           "person_2e_name" -> "person_2e_name"
 *    This could be worked around by treating '_' as an invalid character and
 *    encoding it too (e.g. "person_2e_name" -> "person_5f_2e_5f_name"), but
 *    that seems ugly, especially since we ourselves generate names like
 *    "<relname>_pkey".
 *  * The encoding is done bytewise, and so for identifiers containing
 *    non-ASCII characters the result is a bit unintuitive: it is simply the
 *    underscore encoding of the bytes representing those characters in the
 *    server encoding (default UTF-8).  e.g.:
 *           "crêpes" -> "cr_c3__aa_pes" */
static char *make_avro_safe(const char *raw, bool is_namespace) {
    const size_t length = strlen(raw);

    /* Allocate enough space for the worst case, where we have to encode every
     * character, requiring 4 bytes per character (_xx_).  This is rather
     * wasteful in the common case, but we expect this will get freed soon, and
     * anyway these are unlikely to be very large strings.
     *
     * (To be precise, we never need to encode the null terminator byte, and
     * thus this always wastes at least three bytes.) */
    char *encoded = malloc(4 * length);

    char *pe = encoded;
    for (size_t index = 0; index < length; ++index) {
        const char c = raw[index];
        if (
                (c >= 'A' && c <= 'Z') ||
                (c >= 'a' && c <= 'z') ||
                c == '_' ||
                (c == '.' && is_namespace && index > 0 && index < length - 1) ||
                (c >= '0' && c <= '9' && index > 0)) {
            *pe++ = c;
        } else {
            sprintf(pe, "_%.2x_", (unsigned char) c);
            pe += 4;
        }
    }
    *pe = '\0';
    return encoded;
}<|MERGE_RESOLUTION|>--- conflicted
+++ resolved
@@ -756,14 +756,11 @@
     char *str;
 
     getTypeOutputInfo(typid, &output_func, &is_varlena);
-<<<<<<< HEAD
 
     // According to this link
     // http://postgresql.nabble.com/ERROR-missing-chunk-number-0-for-toast-value-while-using-logical-decoder-td5909194.html#a5912389
     // bottledwater should check this condition VARATT_IS_EXTERNAL_ONDISK
     // before detoasting the pg_datum
-=======
->>>>>>> 45a95d3a
     if (is_varlena && !VARATT_IS_EXTERNAL_ONDISK(pg_datum)) {
         pg_datum = PointerGetDatum(PG_DETOAST_DATUM(pg_datum));
     }
