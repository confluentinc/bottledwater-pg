--- conflicted
+++ resolved
@@ -81,13 +81,9 @@
     bytea *key_bin = NULL, *new_bin = NULL;
 
     int changed = schema_cache_lookup(cache, rel, &entry);
-<<<<<<< HEAD
-    if (changed != SCHEMA_EXIST) {
-=======
     if (changed < 0) {
         return EINVAL;
-    } else if (changed) {
->>>>>>> 41f59387
+    } else if (changed != SCHEMA_EXIST) {
         check(err, update_frame_with_table_schema(frame_val, entry));
     }
 
@@ -110,13 +106,9 @@
     bytea *old_bin = NULL, *new_bin = NULL, *old_key_bin = NULL, *new_key_bin = NULL;
 
     int changed = schema_cache_lookup(cache, rel, &entry);
-<<<<<<< HEAD
-    if (changed != SCHEMA_EXIST) {
-=======
     if (changed < 0) {
         return EINVAL;
-    } else if (changed) {
->>>>>>> 41f59387
+    } else if (changed != SCHEMA_EXIST) {
         check(err, update_frame_with_table_schema(frame_val, entry));
     }
 
@@ -158,13 +150,9 @@
     bytea *key_bin = NULL, *old_bin = NULL;
 
     int changed = schema_cache_lookup(cache, rel, &entry);
-<<<<<<< HEAD
-    if (changed != SCHEMA_EXIST) {
-=======
     if (changed < 0) {
         return EINVAL;
-    } else if (changed) {
->>>>>>> 41f59387
+    } else if (changed != SCHEMA_EXIST) {
         check(err, update_frame_with_table_schema(frame_val, entry));
     }
 
