--- conflicted
+++ resolved
@@ -26,11 +26,8 @@
     avro_value_iface_t *frame_iface;
     avro_value_t frame_value;
     schema_cache_t schema_cache;
-<<<<<<< HEAD
     List *table_oid_list;
-=======
     error_policy_t error_policy;
->>>>>>> b11d9256
 } plugin_state;
 
 void reset_frame(plugin_state *state);
@@ -52,13 +49,8 @@
 
 static void output_avro_startup(LogicalDecodingContext *ctx, OutputPluginOptions *opt,
         bool is_init) {
-<<<<<<< HEAD
-    ListCell *option, *l;
+    ListCell *option;
     List *table_oid_list;
-=======
-    ListCell *option;
-
->>>>>>> b11d9256
     plugin_state *state = palloc(sizeof(plugin_state));
     ctx->output_plugin_private = state;
     opt->output_type = OUTPUT_PLUGIN_BINARY_OUTPUT;
@@ -71,7 +63,6 @@
     avro_generic_value_new(state->frame_iface, &state->frame_value);
     state->schema_cache = schema_cache_new(ctx->context);
 
-<<<<<<< HEAD
     state->table_oid_list = NULL;
     foreach(option, ctx->output_plugin_options) {
 
@@ -80,38 +71,23 @@
       Assert(elem->arg == NULL || IsA(elem->arg, String));
 
       if (strcmp(elem->defname, "table_ids") == 0) {
-
-        if (elem->arg == NULL) {
-          ereport(INFO, (errcode(ERRCODE_INVALID_PARAMETER_VALUE),
-                          errmsg("No value specified for parameter \"%s\"",
-                          elem->defname)));
-        } else {
-            if (strcmp(strVal(elem->arg), "%%") != 0) {
-                 // stringToQualifiedNameList splits up the dot-separated list of string
-                 // in our case is a list of table oids separated by dot.
-                 table_oid_list = stringToQualifiedNameList(strVal(elem->arg));
-                 foreach(l, table_oid_list) {
-                         state->table_oid_list = lappend_oid(state->table_oid_list, atoi(strVal(lfirst(l))));
-                 }
-                 list_free(table_oid_list);
-               }
-        }
-
-      } else {
-
-        ereport(INFO,
-					(errcode(ERRCODE_INVALID_PARAMETER_VALUE),
-					 errmsg("option \"%s\" = \"%s\" is unknown",
-							elem->defname,
-							elem->arg ? strVal(elem->arg) : "(null)")));
-
-      }
-=======
-    foreach(option, ctx->output_plugin_options) {
-        DefElem *elem = lfirst(option);
-        Assert(elem->arg == NULL || IsA(elem->arg, String));
-
-        if (strcmp(elem->defname, "error_policy") == 0) {
+            if (elem->arg == NULL) {
+                ereport(INFO, (errcode(ERRCODE_INVALID_PARAMETER_VALUE),
+                        errmsg("No value specified for parameter \"%s\"",
+                             elem->defname)));
+            } else {
+                if (strcmp(strVal(elem->arg), "%%") != 0) {
+                        // stringToQualifiedNameList splits up the dot-separated list of string
+                        // in our case is a list of table oids separated by dot.
+                        table_oid_list = stringToQualifiedNameList(strVal(elem->arg));
+                        foreach(l, table_oid_list) {
+                             state->table_oid_list = lappend_oid(state->table_oid_list, atoi(strVal(lfirst(l))));
+                        }
+                        list_free(table_oid_list);
+                }
+            }
+
+      } else if (strcmp(elem->defname, "error_policy") == 0) {
             if (elem->arg == NULL) {
                 ereport(ERROR, (errcode(ERRCODE_INVALID_PARAMETER_VALUE),
                         errmsg("No value specified for parameter \"%s\"",
@@ -119,14 +95,13 @@
             } else {
                 state->error_policy = parse_error_policy(strVal(elem->arg));
             }
-        } else {
+      } else {
             ereport(INFO, (errcode(ERRCODE_INVALID_PARAMETER_VALUE),
                     errmsg("Parameter \"%s\" = \"%s\" is unknown",
                         elem->defname,
                         elem->arg ? strVal(elem->arg) : "(null)")));
-        }
->>>>>>> b11d9256
-    }
+      }
+   }
 }
 
 static void output_avro_shutdown(LogicalDecodingContext *ctx) {
