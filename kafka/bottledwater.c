#include "connect.h"
#include "json.h"
#include "logger.h"
#include "registry.h"
#include "ini.h"
#include "oid2avro.h"

#include <librdkafka/rdkafka.h>
#include <assert.h>
#include <getopt.h>
#include <regex.h>
#include <stdio.h>
#include <stdlib.h>
#include <string.h>
#include <signal.h>

//#define DEBUG 1

#define DEFAULT_REPLICATION_SLOT "bottledwater"
#define APP_NAME "bottledwater"

/* The name of the logical decoding output plugin with which the replication
 * slot is created. This must match the name of the Postgres extension. */
#define OUTPUT_PLUGIN "bottledwater"

#define DEFAULT_BROKER_LIST "localhost:9092"
#define DEFAULT_SCHEMA_REGISTRY "http://localhost:8081"

<<<<<<< HEAD
#define DEFAULT_SCHEMA_PATTERN "%%"
#define DEFAULT_TABLE_PATTERN "%%"
=======
#define DEFAULT_SCHEMA "%%"
#define DEFAULT_TABLE "%%"
>>>>>>> 45a95d3a

#define TABLE_NAME_BUFFER_LENGTH 128

#define check(err, call) { err = call; if (err) return err; }

#define ensure(context, call) { \
    if (call) { \
        fatal_error((context), "%s", (context)->client->error); \
    } \
}

#define fatal_error(context, fmt, ...) { \
    log_fatal(fmt, ##__VA_ARGS__); \
    exit_nicely((context), 1); \
}
#define vfatal_error(context, fmt, args) { \
    vlog_fatal(fmt, args); \
    exit_nicely((context), 1); \
}

#define config_error(fmt, ...) fprintf(stderr, fmt "\n", ##__VA_ARGS__)


#define PRODUCER_CONTEXT_ERROR_LEN 512
#define MAX_IN_FLIGHT_TRANSACTIONS 1000
/* leave room for one extra empty element so the circular buffer can
 * distinguish between empty and full */
#define XACT_LIST_LEN (MAX_IN_FLIGHT_TRANSACTIONS + 1)


typedef enum {
    OUTPUT_FORMAT_UNDEFINED = 0,
    OUTPUT_FORMAT_AVRO,
    OUTPUT_FORMAT_JSON
} format_t;

static const char* DEFAULT_OUTPUT_FORMAT_NAME = "avro";
static const format_t DEFAULT_OUTPUT_FORMAT = OUTPUT_FORMAT_AVRO;


typedef enum {
    ERROR_POLICY_UNDEFINED = 0,
    ERROR_POLICY_LOG,
    ERROR_POLICY_EXIT
} error_policy_t;

static const char* DEFAULT_ERROR_POLICY_NAME = PROTOCOL_ERROR_POLICY_EXIT;
static const error_policy_t DEFAULT_ERROR_POLICY = ERROR_POLICY_EXIT;


typedef struct {
    uint32_t xid;         /* Postgres transaction identifier */
    int recvd_events;     /* Number of row-level events received so far for this transaction */
    int pending_events;   /* Number of row-level events waiting to be acknowledged by Kafka */
    uint64_t commit_lsn;  /* WAL position of the transaction's commit event */
} transaction_info;

typedef struct {
    client_context_t client;            /* The connection to Postgres */
    schema_registry_t registry;         /* Submits Avro schemas to schema registry */
    char *brokers;                      /* Comma-separated list of host:port for Kafka brokers */
    transaction_info xact_list[XACT_LIST_LEN]; /* Circular buffer */
    int xact_head;                      /* Index into xact_list currently being received from PG */
    int xact_tail;                      /* Oldest index in xact_list not yet acknowledged by Kafka */
    rd_kafka_conf_t *kafka_conf;
    rd_kafka_topic_conf_t *topic_conf;
    rd_kafka_t *kafka;
    table_mapper_t mapper;              /* Remembers topics and schemas for tables we've seen */
    format_t output_format;             /* How to encode messages for writing to Kafka */
    char *topic_prefix;                 /* String to be prepended to all topic names */
    error_policy_t error_policy;        /* What to do in case of a transient error */
    char error[PRODUCER_CONTEXT_ERROR_LEN];
    char *key;                          /* Key to use as Kafka key*/
} producer_context;

typedef producer_context *producer_context_t;

static inline int xact_list_length(producer_context_t context) {
    return (XACT_LIST_LEN + /* normalise negative length in case of wraparound */
            context->xact_head + 1 - context->xact_tail)
        % XACT_LIST_LEN;
}

static inline bool xact_list_full(producer_context_t context) {
    return xact_list_length(context) == XACT_LIST_LEN - 1;
}

static inline bool xact_list_empty(producer_context_t context) {
    return xact_list_length(context) == 0;
}


typedef struct {
    producer_context_t context;
    uint64_t wal_pos;
    Oid relid;
    transaction_info *xact;
    avro_value_t *key_val;// primary key/replica identity encoded in avro_value_t use for partitioner if any
    // avro_value_t *new_val;
} msg_envelope;

typedef msg_envelope *msg_envelope_t;

static char *progname;
static int received_shutdown_signal = 0;
static int unfinished_snapshot = 1;

void usage(void);
void parse_options(producer_context_t context, int argc, char **argv);
char *parse_config_option(char *option);
void init_schema_registry(producer_context_t context, const char *url);
const char* output_format_name(format_t format);
void set_output_format(producer_context_t context, const char *format);
void set_error_policy(producer_context_t context, const char *policy);
const char* error_policy_name(error_policy_t format);
void set_kafka_config(producer_context_t context, const char *property, const char *value);
void set_topic_config(producer_context_t context, const char *property, const char *value);
char* topic_name_from_avro_schema(avro_schema_t schema);

static int handle_error(producer_context_t context, int err, const char *fmt, ...) __attribute__ ((format (printf, 3, 4)));

static int on_begin_txn(void *_context, uint64_t wal_pos, uint32_t xid);
static int on_commit_txn(void *_context, uint64_t wal_pos, uint32_t xid);
static int on_table_schema(void *_context, uint64_t wal_pos, Oid relid,
        const char *key_schema_json, size_t key_schema_len, avro_schema_t key_schema,
        const char *row_schema_json, size_t row_schema_len, avro_schema_t row_schema);
static int on_insert_row(void *_context, uint64_t wal_pos, Oid relid,
        const void *key_bin, size_t key_len, avro_value_t *key_val,
        const void *new_bin, size_t new_len, avro_value_t *new_val);
static int on_update_row(void *_context, uint64_t wal_pos, Oid relid,
        const void *key_bin, size_t key_len, avro_value_t *key_val,
        const void *old_bin, size_t old_len, avro_value_t *old_val,
        const void *new_bin, size_t new_len, avro_value_t *new_val);
static int on_delete_row(void *_context, uint64_t wal_pos, Oid relid,
        const void *key_bin, size_t key_len, avro_value_t *key_val,
        const void *old_bin, size_t old_len, avro_value_t *old_val);
static int on_keepalive(void *_context, uint64_t wal_pos);
static int on_client_error(void *_context, int err, const char *message);
int send_kafka_msg(producer_context_t context, uint64_t wal_pos, Oid relid,
        const void *key_bin, size_t key_len,
        const void *val_bin, size_t val_len,
        avro_value_t *key_val); // add new key_val, this is encoded primary key
static void on_deliver_msg(rd_kafka_t *kafka, const rd_kafka_message_t *msg, void *envelope);
static int32_t on_customized_paritioner_cb(const rd_kafka_topic_t *rkt, const void *keydata, size_t keylen,
                                        int32_t partition_cnt, void *rkt_opaque, void *msg_opaque);
void maybe_checkpoint(producer_context_t context);
void backpressure(producer_context_t context);
client_context_t init_client(void);
producer_context_t init_producer(client_context_t client);
void start_producer(producer_context_t context);
void exit_nicely(producer_context_t context, int status);


void usage() {
    fprintf(stderr,
            "Exports a snapshot of a PostgreSQL database, followed by a stream of changes,\n"
            "and sends the data to a Kafka cluster.\n\n"
            "Usage:\n  %s [OPTION]...\n\nOptions:\n"
            "  -d, --postgres=postgres://user:pass@host:port/dbname   (required)\n"
            "                          Connection string or URI of the PostgreSQL server.\n"
            "  -s, --slot=slotname     Name of replication slot   (default: %s)\n"
            "                          The slot is automatically created on first use.\n"
            "  -b, --broker=host1[:port1],host2[:port2]...   (default: %s)\n"
            "                          Comma-separated list of Kafka broker hosts/ports.\n"
            "  -r, --schema-registry=http://hostname:port   (default: %s)\n"
            "                          URL of the service where Avro schemas are registered.\n"
            "                          Used only for --output-format=avro.\n"
            "                          Omit when --output-format=json.\n"
            "  -f, --output-format=[avro|json]   (default: %s)\n"
            "                          How to encode the messages for writing to Kafka.\n"
            "  -u, --allow-unkeyed     Allow export of tables that don't have a primary key.\n"
            "                          This is disallowed by default, because updates and\n"
            "                          deletes need a primary key to identify their row.\n"
            "  -p, --topic-prefix=prefix\n"
            "                          String to prepend to all topic names.\n"
            "                          e.g. with --topic-prefix=postgres, updates from table\n"
            "                          'users' will be written to topic 'postgres.users'.\n"
            "  -e, --on-error=[log|exit]   (default: %s)\n"
            "                          What to do in case of a transient error, such as\n"
            "                          failure to publish to Kafka.\n"
            "  -o, --schemas=schema1|schema2  (default: all schemas)\n"
            "                          Pattern specifying which schemas to stream.  If this\n"
<<<<<<< HEAD
            "                          is not specified, all schemas will be selected.\n"
            "                          The pattern syntax is as per the SQL\n"
            "                          `SIMILAR TO` operator: see\n"
=======
            "                          is not specified, all schemas\n"
            "                          will be selected.  The pattern syntax is as per the\n"
            "                          SQL `SIMILAR TO` operator: see\n"
>>>>>>> 45a95d3a
            "         https://www.postgresql.org/docs/current/static/functions-matching.html\n"
            "  -i, --tables=table1|table2   (default: all tables)\n"
            "                          Pattern specifying which tables to stream.  If this\n"
            "                          is not specified, all tables in the selected schemas\n"
            "                          will be streamed.  The pattern syntax is as per the\n"
            "                          SQL `SIMILAR TO` operator: see\n"
            "         https://www.postgresql.org/docs/current/static/functions-matching.html\n"
            "  -x, --skip-snapshot     Skip taking a consistent snapshot of the existing\n"
            "                          database contents and just start streaming any new\n"
            "                          updates.  (Ignored if the replication slot already\n"
            "                          exists.)\n"
            "  -C, --kafka-config property=value\n"
            "                          Set global configuration property for Kafka producer\n"
            "                          (see --config-help for list of properties).\n"
            "  -T, --topic-config property=value\n"
            "                          Set topic configuration property for Kafka producer.\n"
            "  -k, --key=value\n"
            "                          Field for using as key to send to Kafka, if not exists\n"
            "                          then use PRIMARY KEY or REPLICA IDENTITY\n"
            "  -b, --order-by=table1=column,table2=column\n"
            "                          This option is used for config snapshot these specified tables\n"
            "                          order by specified column\n"
            "  -g, --config-file=value\n"
            "                          Instead of passing config by command line,\n"
            "                          you can use config-file to config bottledwater\n"
            "                          if you use config-file, others option will has no effect\n"
            "  --config-help           Print the list of configuration properties. See also:\n"
            "            https://github.com/edenhill/librdkafka/blob/master/CONFIGURATION.md\n"
            "  -h, --help\n"
            "                          Print this help text.\n",

            progname,
            DEFAULT_REPLICATION_SLOT,
            DEFAULT_BROKER_LIST,
            DEFAULT_SCHEMA_REGISTRY,
            DEFAULT_OUTPUT_FORMAT_NAME,
            DEFAULT_ERROR_POLICY_NAME);
    exit(1);
}

static int handler(void* _context, const char* section,
          const char* name, const char* value) {

    producer_context_t context = (producer_context_t) _context;
    char *tmp_config_name; // temporary variable for store kafka config and kafka topic config name
    char *tmp_config_value; // temporary variable for store kafka config and kafka topic config value

    #define MATCH(s, n) strcmp(section, s) == 0 && strcmp(name, n) == 0
    if (MATCH("kafka", "kafka-config")) {
        tmp_config_name = strdup(value);
        tmp_config_value = parse_config_option(tmp_config_name);
        set_kafka_config(context, tmp_config_name, tmp_config_value);
        free(tmp_config_name);

    } else if (MATCH("kafka", "topic-config")) {
        tmp_config_name = strdup(value);
        tmp_config_value = parse_config_option(tmp_config_name);
        set_topic_config(context, tmp_config_name, tmp_config_value);
        free(tmp_config_name);

    } else if (MATCH("bottledwater", "postgres")) {
        if (context->client->conninfo) {
            free(context->client->conninfo);
        }
        context->client->conninfo = strdup(value);

    } else if (MATCH("bottledwater", "slot")) {
        if (context->client->repl.slot_name) {
            free(context->client->repl.slot_name);
        }
        context->client->repl.slot_name = strdup(value);

    } else if (MATCH("bottledwater", "broker")) {
        if (context->brokers) {
            free(context->brokers);
        }
        context->brokers = strdup(value);

    } else if (MATCH("schema-registry", "schema-registry")) {
        if (context->registry) {
            schema_registry_free(context->registry);
        }
        init_schema_registry(context, value);

    } else if (MATCH("bottledwater", "output-format")) {
        set_output_format(context, value);

    } else if (MATCH("bottledwater", "allow-unkeyed")) {
        context->client->allow_unkeyed = atoi(value);

    } else if (MATCH("bottledwater", "topic-prefix")) {
        if (context->topic_prefix) {
            free(context->topic_prefix);
        }
        context->topic_prefix = strdup(value);

    } else if (MATCH("bottledwater", "on-error")) {
        set_error_policy(context, value);

    } else if (MATCH("bottledwater", "schemas")) {
        if (context->client->repl.schema_pattern) {
            free(context->client->repl.schema_pattern);
        }
        context->client->repl.schema_pattern = strdup(value);

    } else if (MATCH("bottledwater", "tables")) {
        if (context->client->repl.table_pattern) {
            free(context->client->repl.table_pattern);
        }
        context->client->repl.table_pattern = strdup(value);

    } else if (MATCH("bottledwater", "key")) {
        if (context->key) {
            free(context->key);
        }
        context->key = strdup(value);

        rd_kafka_topic_conf_set_partitioner_cb(context->topic_conf, &on_customized_paritioner_cb);

    } else if (MATCH("bottledwater", "skip-snapshot")) {
        context->client->skip_snapshot = atoi(value);

    } else if (MATCH("bottledwater", "order-by")){
        if (context->client->order_by) {
            free(context->client->order_by);
        }
        context->client->order_by = strdup(value);

    } else {
        config_error("Error while parsing configuration file");
        config_error("Unknown argument: %s", optarg);
        config_error("Please run program with -h --help option for Usage information");
        exit(1); // unknown section/option
    }
    return 1;
}

/* Parse command-line options */
void parse_options(producer_context_t context, int argc, char **argv) {

    static struct option options[] = {
        {"postgres",        required_argument, NULL, 'd'},
        {"slot",            required_argument, NULL, 's'},
        {"broker",          required_argument, NULL, 'b'},
        {"schema-registry", required_argument, NULL, 'r'},
        {"output-format",   required_argument, NULL, 'f'},
        {"allow-unkeyed",   no_argument,       NULL, 'u'},
        {"topic-prefix",    required_argument, NULL, 'p'},
        {"on-error",        required_argument, NULL, 'e'},
        {"schemas",         required_argument, NULL, 'o'},
        {"tables",          required_argument, NULL, 'i'},
        {"skip-snapshot",   no_argument,       NULL, 'x'},
        {"kafka-config",    required_argument, NULL, 'C'},
        {"topic-config",    required_argument, NULL, 'T'},
        {"schemas",         required_argument, NULL, 'o'},
        {"tables",          required_argument, NULL, 'i'},
        {"key",             required_argument, NULL, 'k'},
        {"order-by",        required_argument, NULL, 'a'},
        {"config-file",     required_argument, NULL, 'g'},
        {"config-help",     no_argument,       NULL,  1 },
        {"help",            no_argument,       NULL, 'h'},
        {NULL,              0,                 NULL,  0 }
    };

    progname = argv[0];

    int option_index;
    bool continue_parse_options = true;
    while (continue_parse_options) {
        int c = getopt_long(argc, argv, "d:s:b:r:f:up:e:xC:T:i:o:k:a:g:h", options, &option_index);
        if (c == -1) break;

        switch (c) {
            case 'd':
                context->client->conninfo = strdup(optarg);
                break;
            case 's':
                context->client->repl.slot_name = strdup(optarg);
                break;
            case 'b':
                context->brokers = strdup(optarg);
                break;
            case 'r':
                init_schema_registry(context, optarg);
                break;
            case 'f':
                set_output_format(context, optarg);
                break;
            case 'u':
                context->client->allow_unkeyed = true;
                break;
            case 'p':
                context->topic_prefix = strdup(optarg);
                break;
            case 'e':
                set_error_policy(context, optarg);
                break;
            case 'x':
                context->client->skip_snapshot = true;
                break;
            case 'C':
                set_kafka_config(context, optarg, parse_config_option(optarg));
                break;
            case 'o':
                context->client->repl.schema_pattern = strdup(optarg);
                break;
            case 'T':
                set_topic_config(context, optarg, parse_config_option(optarg));
                break;
            case 'i':
<<<<<<< HEAD
                context->client->table_pattern = strdup(optarg);
                break;
            case 'o':
                context->client->schema_pattern = strdup(optarg);
=======
                context->client->repl.table_pattern = strdup(optarg);
                break;
            case 'k':
                context->key = strdup(optarg);
                rd_kafka_topic_conf_set_partitioner_cb(context->topic_conf, &on_customized_paritioner_cb);
                break;
            case 'g':
                if (ini_parse(optarg, handler, context) == 0) {
                    continue_parse_options = false;
                }
                break;
            case 'a':
                context->client->order_by = strdup(optarg);
>>>>>>> 45a95d3a
                break;
            case 1:
                rd_kafka_conf_properties_show(stderr);
                exit(0);
                break;
            case 'h':
            default:
                usage();
        }
    }

    if ((!context->client->conninfo || optind < argc) && continue_parse_options) usage();

    if (context->output_format == OUTPUT_FORMAT_AVRO && !context->registry) {
        init_schema_registry(context, DEFAULT_SCHEMA_REGISTRY);
    } else if (context->output_format == OUTPUT_FORMAT_JSON && context->registry) {
        config_error("Specifying --schema-registry doesn't make sense for "
                     "--output-format=json");
        usage();
    }
}

/* Splits an option string by equals sign. Modifies the option argument to be
 * only the part before the equals sign, and returns a pointer to the part after
 * the equals sign. */
char *parse_config_option(char *option) {
    char *equals = strchr(option, '=');
    if (!equals) {
        log_error("%s: Expected configuration in the form property=value, not \"%s\"",
                  progname, option);
        exit(1);
    }

    // Overwrite equals sign with null, to split key and value into two strings
    *equals = '\0';
    return equals + 1;
}

void init_schema_registry(producer_context_t context, const char *url) {
    context->registry = schema_registry_new(url);

    if (!context->registry) {
        log_error("Failed to initialise schema registry!");
        exit(1);
    }
}

void set_output_format(producer_context_t context, const char *format) {
    if (!strcmp("avro", format)) {
        context->output_format = OUTPUT_FORMAT_AVRO;
    } else if (!strcmp("json", format)) {
        context->output_format = OUTPUT_FORMAT_JSON;
    } else {
        config_error("invalid output format (expected avro or json): %s", format);
        exit(1);
    }
}

const char* output_format_name(format_t format) {
    switch (format) {
    case OUTPUT_FORMAT_AVRO: return "Avro";
    case OUTPUT_FORMAT_JSON: return "JSON";
    case OUTPUT_FORMAT_UNDEFINED: return "undefined (probably a bug)";
    default: return "unknown (probably a bug)";
    }
}

void set_error_policy(producer_context_t context, const char *policy) {
    if (!strcmp(PROTOCOL_ERROR_POLICY_LOG, policy)) {
        context->error_policy = ERROR_POLICY_LOG;
    } else if (!strcmp(PROTOCOL_ERROR_POLICY_EXIT, policy)) {
        context->error_policy = ERROR_POLICY_EXIT;
    } else {
        config_error("invalid error policy (expected log or exit): %s", policy);
        exit(1);
    }

    db_client_set_error_policy(context->client, policy);
}

const char* error_policy_name(error_policy_t policy) {
    switch (policy) {
        case ERROR_POLICY_LOG: return PROTOCOL_ERROR_POLICY_LOG;
        case ERROR_POLICY_EXIT: return PROTOCOL_ERROR_POLICY_EXIT;
        case ERROR_POLICY_UNDEFINED: return "undefined (probably a bug)";
        default: return "unknown (probably a bug)";
    }
}

void set_kafka_config(producer_context_t context, const char *property, const char *value) {
    if (rd_kafka_conf_set(context->kafka_conf, property, value,
                context->error, PRODUCER_CONTEXT_ERROR_LEN) != RD_KAFKA_CONF_OK) {
        config_error("%s: %s", progname, context->error);
        exit(1);
    }
}

void set_topic_config(producer_context_t context, const char *property, const char *value) {
    if (rd_kafka_topic_conf_set(context->topic_conf, property, value,
                context->error, PRODUCER_CONTEXT_ERROR_LEN) != RD_KAFKA_CONF_OK) {
        config_error("%s: %s", progname, context->error);
        exit(1);
    }
}

char* topic_name_from_avro_schema(avro_schema_t schema) {

    const char *table_name = avro_schema_name(schema);

#ifdef AVRO_1_8
    /* Gets the avro schema namespace which contains the Postgres schema name */
    const char *namespace = avro_schema_namespace(schema);
#else
#warning "avro-c older than 1.8.0, will not include Postgres schema in Kafka topic name"
    const char namespace[] = "dummy";
#endif

    char topic_name[TABLE_NAME_BUFFER_LENGTH];
    /* Strips the beginning part of the namespace to extract the Postgres schema name
     * and init topic_name with it */
    int matched = sscanf(namespace, GENERATED_SCHEMA_NAMESPACE ".%s", topic_name);
    /* If the sscanf doesn't find a match with GENERATED_SCHEMA_NAMESPACE,
     * or if the Postgres schema name is 'public', we just init topic_name with the table_name. */
    if (!matched || !strcmp(topic_name, "public")) {
        strncpy(topic_name, table_name, TABLE_NAME_BUFFER_LENGTH);
        topic_name[TABLE_NAME_BUFFER_LENGTH - 1] = '\0';
    /* Otherwise we append to the topic_name previously initialized with the schema_name a "."
     * separator followed by the table_name.                    */
    } else {
        strncat(topic_name, ".", TABLE_NAME_BUFFER_LENGTH - strlen(topic_name) - 1);
        strncat(topic_name, table_name, TABLE_NAME_BUFFER_LENGTH - strlen(topic_name) - 1);
    }

    return strdup(topic_name);
}

static int handle_error(producer_context_t context, int err, const char *fmt, ...) {
    va_list args;
    va_start(args, fmt);

    switch (context->error_policy) {
    case ERROR_POLICY_LOG:
        vlog_error(fmt, args);
        err = 0;
        break;
    case ERROR_POLICY_EXIT:
        vfatal_error(context, fmt, args);
    default:
        fatal_error(context, "invalid error policy %s",
                    error_policy_name(context->error_policy));
    }

    va_end(args);

    return err;
}

static int on_begin_txn(void *_context, uint64_t wal_pos, uint32_t xid) {
    producer_context_t context = (producer_context_t) _context;
    replication_stream_t stream = &context->client->repl;

    if (xid == 0) {
        if (!(context->xact_tail == 0 && xact_list_empty(context))) {
            fatal_error(context, "Expected snapshot to be the first transaction.");
        }

        log_info("Created replication slot \"%s\", capturing consistent snapshot \"%s\".",
                 stream->slot_name, stream->snapshot_name);
    }

    // If the circular buffer is full, we have to block and wait for some transactions
    // to be delivered to Kafka and acknowledged for the broker.
    while (xact_list_full(context)) {
#ifdef DEBUG
        log_warn("Too many transactions in flight, applying backpressure");
#endif
        backpressure(context);
    }

    context->xact_head = (context->xact_head + 1) % XACT_LIST_LEN;
    transaction_info *xact = &context->xact_list[context->xact_head];
    xact->xid = xid;
    xact->recvd_events = 0;
    xact->pending_events = 0;
    xact->commit_lsn = 0;

    return 0;
}

static int on_commit_txn(void *_context, uint64_t wal_pos, uint32_t xid) {
    producer_context_t context = (producer_context_t) _context;
    transaction_info *xact = &context->xact_list[context->xact_head];

    if (xid == 0) {
        unfinished_snapshot = 0;
        log_info("Snapshot complete, streaming changes from %X/%X.",
                 (uint32) (wal_pos >> 32), (uint32) wal_pos);
    }

    if (xid != xact->xid) {
        fatal_error(context,
                    "Mismatched begin/commit events (xid %u in flight, xid %u committed)",
                    xact->xid, xid);
    }

    xact->commit_lsn = wal_pos;
    maybe_checkpoint(context);
    return 0;
}


static int on_table_schema(void *_context, uint64_t wal_pos, Oid relid,
        const char *key_schema_json, size_t key_schema_len, avro_schema_t key_schema,
        const char *row_schema_json, size_t row_schema_len, avro_schema_t row_schema) {
    producer_context_t context = (producer_context_t) _context;

    char *topic_name = topic_name_from_avro_schema(row_schema);

    table_metadata_t table = table_mapper_update(context->mapper, relid, topic_name,
            key_schema_json, key_schema_len, row_schema_json, row_schema_len);

    free(topic_name);

    if (!table) {
        log_error("%s", context->mapper->error);
        /*
         * Can't really handle the error since we're in a callback.
         * See comment in body of table_mapper_update() in table_mapper.c for
         * discussion of the implications of an error registering the table.
         */
        return 1;
    }

    return 0;
}


static int on_insert_row(void *_context, uint64_t wal_pos, Oid relid,
        const void *key_bin, size_t key_len, avro_value_t *key_val,
        const void *new_bin, size_t new_len, avro_value_t *new_val) {
    producer_context_t context = (producer_context_t) _context;
    return send_kafka_msg(context, wal_pos, relid, key_bin, key_len, new_bin, new_len, key_val);
}

static int on_update_row(void *_context, uint64_t wal_pos, Oid relid,
        const void *key_bin, size_t key_len, avro_value_t *key_val,
        const void *old_bin, size_t old_len, avro_value_t *old_val,
        const void *new_bin, size_t new_len, avro_value_t *new_val) {
    producer_context_t context = (producer_context_t) _context;
    return send_kafka_msg(context, wal_pos, relid, key_bin, key_len, new_bin, new_len, key_val);
}

static int on_delete_row(void *_context, uint64_t wal_pos, Oid relid,
        const void *key_bin, size_t key_len, avro_value_t *key_val,
        const void *old_bin, size_t old_len, avro_value_t *old_val) {
    producer_context_t context = (producer_context_t) _context;
    if (key_bin)
        return send_kafka_msg(context, wal_pos, relid, key_bin, key_len, NULL, 0, key_val);
    else
        return 0; // delete on unkeyed table --> can't do anything
}

static int on_keepalive(void *_context, uint64_t wal_pos) {
    producer_context_t context = (producer_context_t) _context;

    if (xact_list_empty(context)) {
        return 0;
    } else {
        return FRAME_READER_SYNC_PENDING;
    }
}

static int on_client_error(void *_context, int err, const char *message) {
    producer_context_t context = (producer_context_t) _context;
    return handle_error(context, err, "Client error: %s", message);
}


int send_kafka_msg(producer_context_t context, uint64_t wal_pos, Oid relid,
        const void *key_bin, size_t key_len,
        const void *val_bin, size_t val_len,
        avro_value_t *key_val) {

    table_metadata_t table = table_mapper_lookup(context->mapper, relid);
    if (!table) {
        log_error("relid %d" PRIu32 " has no registered schema", relid);
        return 1;
    }

    transaction_info *xact = &context->xact_list[context->xact_head];
    xact->recvd_events++;
    xact->pending_events++;

    msg_envelope_t envelope = malloc(sizeof(msg_envelope));
    memset(envelope, 0, sizeof(msg_envelope));
    envelope->context = context;
    envelope->wal_pos = wal_pos;
    envelope->relid = relid;
    envelope->xact = xact;
    envelope->key_val = key_val; // this will be used in partitioner call back
    //envelope->new_val = new_val;

    void *key = NULL, *val = NULL;
    size_t key_encoded_len, val_encoded_len;
    int err;

    switch (context->output_format) {
    case OUTPUT_FORMAT_JSON:
        err = json_encode_msg(table,
                key_bin, key_len, (char **) &key, &key_encoded_len,
                val_bin, val_len, (char **) &val, &val_encoded_len);

        if (err) {
            log_error("%s: error %s encoding JSON for topic %s",
                      progname, strerror(err), rd_kafka_topic_name(table->topic));
            return err;
        }
        break;
    case OUTPUT_FORMAT_AVRO:
        err = schema_registry_encode_msg(table->key_schema_id, table->row_schema_id,
                key_bin, key_len, &key, &key_encoded_len,
                val_bin, val_len, &val, &val_encoded_len);

        if (err) {
            log_error("%s: error %s encoding Avro for topic %s",
                      progname, strerror(err), rd_kafka_topic_name(table->topic));
            return err;
        }
        break;
    default:
        fatal_error(context, "invalid output format %s",
                    output_format_name(context->output_format));
    }

    bool enqueued = false;
    while (!enqueued) {
        int err = rd_kafka_produce(table->topic,
                RD_KAFKA_PARTITION_UA, RD_KAFKA_MSG_F_FREE,
                val, val == NULL ? 0 : val_encoded_len,
                key, key == NULL ? 0 : key_encoded_len,
                envelope);
        enqueued = (err == 0);

        // If data from Postgres is coming in faster than we can send it on to Kafka, we
        // create backpressure by blocking until the producer's queue has drained a bit.
        if (rd_kafka_errno2err(errno) == RD_KAFKA_RESP_ERR__QUEUE_FULL) {
#ifdef DEBUG
            log_warn("Kafka producer queue is full, applying backpressure");
#endif
            backpressure(context);

        } else if (err != 0) {
            log_error("%s: Failed to produce to Kafka (topic %s): %s",
                      progname,
                      rd_kafka_topic_name(table->topic),
                      rd_kafka_err2str(rd_kafka_errno2err(errno)));
            if (val != NULL) free(val);
            if (key != NULL) free(key);
            return err;
        }
    }

    if (key)
        free(key);

    return 0;
}

/* Called by Kafka producer once per message before it's sent, to compute which partition
 * the message will go to. This function is a wrapper of rd_kafka_msg_partitioner_consistent.
 * It seems like this will be called before returning from rd_kafka_produce
 * NOTE this is from librdkafka, in the future please check that note in librakafka
 *
 * Produce: creates a new message, runs the partitioner and enqueues
 *          into on the selected partition.
 *
 * Returns 0 on success or -1 on error.
 *
 * If the function returns -1 and RD_KAFKA_MSG_F_FREE was specified, then
 * the memory associated with the payload is still the caller's
 * responsibility.
 */
static int32_t on_customized_paritioner_cb(const rd_kafka_topic_t *rkt, const void *keydata, size_t keylen,
                                        int32_t partition_cnt, void *rkt_opaque, void *msg_opaque) {
    msg_envelope_t envelope = (msg_envelope_t) msg_opaque;
    char *key = envelope->context->mapper->key;
    avro_value_t *key_val = envelope->key_val;
    int err;

    // Only check for keylen because we've already checked that keydata is NULL or not before calling this function
    if (keylen != 0 && key_val) {

        // We only get specified key in primary key
        // Because of the structure
        // First get key_field from key_val by name
        // Then get branch from key_field
        avro_value_t key_field;
        err = avro_value_get_by_name(key_val, key, &key_field, NULL);
        if (err) {
#ifdef DEBUG
            log_warn("on_customized_paritioner_cb : %s", avro_strerror());
#endif
            goto default_partitioner;
        }

        avro_value_t key_field_branch;
        err = avro_value_get_current_branch(&key_field, &key_field_branch);
        if (err) {
#ifdef DEBUG
            log_warn("on_customized_paritioner_cb : %s", avro_strerror());
#endif
            goto default_partitioner;
        }

        // the key_field_branch is avro int
        // we use avro_value_hash to hash the key_field_branch then mod it with partition_cnt
        return avro_value_hash(&key_field_branch) % partition_cnt;
    }

default_partitioner:
#if RD_KAFKA_VERSION >= 0x000901ff
    /* librdkafka 0.9.1 provides a "consistent_random" partitioner, which is
     * a good choice for us: "Uses consistent hashing to map identical keys
     * onto identical partitions, and messages without keys will be assigned
     * via the random partitioner." */
     return rd_kafka_msg_partitioner_consistent_random(rkt,
                                                       keydata,
                                                       keylen,
                                                       partition_cnt,
                                                       rkt_opaque,
                                                       msg_opaque);
#else
    // #if RD_KAFKA_VERSION >= 0x00090000
    /* librdkafka 0.9.0 provides a "consistent hashing partitioner", which we
     * can use to ensure that all updates for a given key go to the same
     * partition.  However, for unkeyed messages (such as we send for tables
     * with no primary key), it sends them all to the same partition, rather
     * than randomly partitioning them as would be preferable for scalability.
     */
    return rd_kafka_msg_partitioner_consistent(rkt,
                                               keydata,
                                               keylen,
                                               partition_cnt,
                                               rkt_opaque,
                                               msg_opaque);
#endif

}

/* Called by Kafka producer once per message sent, to report the delivery status
 * (whether success or failure). */
static void on_deliver_msg(rd_kafka_t *kafka, const rd_kafka_message_t *msg, void *opaque) {
    // The pointer that is the last argument to rd_kafka_produce is passed back
    // to us in the _private field in the struct. Seems a bit risky to rely on
    // a field called _private, but it seems to be the only way?
    msg_envelope_t envelope = (msg_envelope_t) msg->_private;

    int err;
    if (msg->err) {
        err = handle_error(envelope->context, msg->err,
                "Message delivery to topic %s failed: %s",
                rd_kafka_topic_name(msg->rkt),
                rd_kafka_err2str(msg->err));
        // err == 0 if handled
    } else {
        // Message successfully delivered to Kafka
        err = 0;
    }

    if (!err) {
        envelope->xact->pending_events--;
        maybe_checkpoint(envelope->context);
    }
    free(envelope);
}


/* When a Postgres transaction has been durably written to Kafka (i.e. we've seen the
 * commit event from Postgres, so we know the transaction is complete, and the Kafka
 * broker has acknowledged all messages in the transaction), we checkpoint it. This
 * allows the WAL for that transaction to be cleaned up in Postgres. */
void maybe_checkpoint(producer_context_t context) {
    transaction_info *xact = &context->xact_list[context->xact_tail];

    while (xact->pending_events == 0 && (xact->commit_lsn > 0 || xact->xid == 0)) {

        // Set the replication stream's "fsync LSN" (i.e. the WAL position up to which
        // the data has been durably written). This will be sent back to Postgres in the
        // next keepalive message, and used as the restart position if this client dies.
        // This should ensure that no data is lost (although messages may be duplicated).
        replication_stream_t stream = &context->client->repl;

        if (stream->fsync_lsn > xact->commit_lsn) {
            log_warn("%s: Commits not in WAL order! "
                     "Checkpoint LSN is %X/%X, commit LSN is %X/%X.", progname,
                     (uint32) (stream->fsync_lsn >> 32), (uint32) stream->fsync_lsn,
                     (uint32) (xact->commit_lsn  >> 32), (uint32) xact->commit_lsn);
        }

        if (stream->fsync_lsn < xact->commit_lsn) {
            log_debug("Checkpointing %d events for xid %u, WAL position %X/%X.",
                      xact->recvd_events, xact->xid,
                      (uint32) (xact->commit_lsn >> 32), (uint32) xact->commit_lsn);
        }

        stream->fsync_lsn = xact->commit_lsn;

        // xid==0 is the initial snapshot transaction. Clear the flag when it's complete.
        if (xact->xid == 0 && xact->commit_lsn > 0) {
            context->client->taking_snapshot = false;
        }

        context->xact_tail = (context->xact_tail + 1) % XACT_LIST_LEN;

        if (xact_list_empty(context)) break;

        xact = &context->xact_list[context->xact_tail];
    }
}


/* If the producing of messages to Kafka can't keep up with the consuming of messages from
 * Postgres, this function applies backpressure. It blocks for a little while, until a
 * timeout or until some network activity occurs in the Kafka client. At the same time, it
 * keeps the Postgres connection alive (without consuming any more data from it). This
 * function can be called in a loop until the buffer has drained. */
void backpressure(producer_context_t context) {
    rd_kafka_poll(context->kafka, 200);

    if (received_shutdown_signal) {
        log_info("%s during backpressure. Shutting down...", strsignal(received_shutdown_signal));
        exit_nicely(context, unfinished_snapshot);
    }

    // Keep the replication connection alive, even if we're not consuming data from it.
    int err = replication_stream_keepalive(&context->client->repl);
    if (err) {
        fatal_error(context, "While sending standby status update for keepalive: %s",
                    context->client->repl.error);
    }
}


/* Initializes the client context, which holds everything we need to know about
 * our connection to Postgres. */
client_context_t init_client() {
    frame_reader_t frame_reader = frame_reader_new();
    frame_reader->on_begin_txn    = on_begin_txn;
    frame_reader->on_commit_txn   = on_commit_txn;
    frame_reader->on_table_schema = on_table_schema;
    frame_reader->on_insert_row   = on_insert_row;
    frame_reader->on_update_row   = on_update_row;
    frame_reader->on_delete_row   = on_delete_row;
    frame_reader->on_keepalive    = on_keepalive;
    frame_reader->on_error        = on_client_error;

    client_context_t client = db_client_new();
    client->app_name = strdup(APP_NAME);
    db_client_set_error_policy(client, DEFAULT_ERROR_POLICY_NAME);
    client->allow_unkeyed = false;
    client->order_by = NULL;
    client->repl.slot_name = strdup(DEFAULT_REPLICATION_SLOT);
    client->repl.output_plugin = strdup(OUTPUT_PLUGIN);
    client->repl.frame_reader = frame_reader;
<<<<<<< HEAD
    client->schema_pattern = strdup(DEFAULT_SCHEMA_PATTERN);
    client->table_pattern = strdup(DEFAULT_TABLE_PATTERN);
    client->repl.table_ids = strdup(DEFAULT_TABLE_PATTERN);
=======
    client->repl.schema_pattern = strdup(DEFAULT_SCHEMA);
    client->repl.table_pattern = strdup(DEFAULT_TABLE);
    client->repl.table_ids = strdup(DEFAULT_TABLE);
>>>>>>> 45a95d3a
    return client;
}

/* Initializes the producer context, which holds everything we need to know about
 * our connection to Kafka. */
producer_context_t init_producer(client_context_t client) {
    producer_context_t context = malloc(sizeof(producer_context));
    memset(context, 0, sizeof(producer_context));
    client->repl.frame_reader->cb_context = context;

    context->client = client;

    context->output_format = DEFAULT_OUTPUT_FORMAT;
    context->error_policy = DEFAULT_ERROR_POLICY;

    context->brokers = strdup(DEFAULT_BROKER_LIST);
    context->kafka_conf = rd_kafka_conf_new();
    context->topic_conf = rd_kafka_topic_conf_new();

    context->xact_head = XACT_LIST_LEN - 1;
    /* xact_tail and xact_list are set to zero by memset() above; this results
     * in the circular buffer starting out empty, since the tail is one ahead
     * of the head. */

#if RD_KAFKA_VERSION >= 0x000901ff
    /* librdkafka 0.9.1 provides a "consistent_random" partitioner, which is
     * a good choice for us: "Uses consistent hashing to map identical keys
     * onto identical partitions, and messages without keys will be assigned
     * via the random partitioner." */
    rd_kafka_topic_conf_set_partitioner_cb(context->topic_conf, &rd_kafka_msg_partitioner_consistent_random);
#elif RD_KAFKA_VERSION >= 0x00090000
#warning "rdkafka 0.9.0, using consistent partitioner - unkeyed messages will all get sent to a single partition!"
    /* librdkafka 0.9.0 provides a "consistent hashing partitioner", which we
     * can use to ensure that all updates for a given key go to the same
     * partition.  However, for unkeyed messages (such as we send for tables
     * with no primary key), it sends them all to the same partition, rather
     * than randomly partitioning them as would be preferable for scalability.
     */
    rd_kafka_topic_conf_set_partitioner_cb(context->topic_conf, &rd_kafka_msg_partitioner_consistent);
#else
#warning "rdkafka older than 0.9.0, messages will be partitioned randomly!"
    /* librdkafka prior to 0.9.0 does not provide a consistent partitioner, so
     * each message will be assigned to a random partition.  This will lead to
     * incorrect log compaction behaviour: e.g. if the initial insert for row
     * 42 goes to partition 0, then a subsequent delete for row 42 goes to
     * partition 1, then log compaction will be unable to garbage-collect the
     * insert. It will also break any consumer relying on seeing all updates
     * relating to a given key (e.g. for a stream-table join). */
#endif

    set_topic_config(context, "produce.offset.report", "true");
    rd_kafka_conf_set_dr_msg_cb(context->kafka_conf, on_deliver_msg);
    return context;
}

/* Connects to Kafka. This should be done before connecting to Postgres, as it
 * simply calls exit(1) on failure. */
void start_producer(producer_context_t context) {
    context->kafka = rd_kafka_new(RD_KAFKA_PRODUCER, context->kafka_conf,
            context->error, PRODUCER_CONTEXT_ERROR_LEN);
    if (!context->kafka) {
        log_error("%s: Could not create Kafka producer: %s", progname, context->error);
        exit(1);
    }

    if (rd_kafka_brokers_add(context->kafka, context->brokers) == 0) {
        log_error("%s: No valid Kafka brokers specified", progname);
        exit(1);
    }

    context->mapper = table_mapper_new(
            context->kafka,
            context->topic_conf,
            context->registry,
            context->topic_prefix,
            context->key);

    log_info("Writing messages to Kafka in %s format",
             output_format_name(context->output_format));
}

/* Shuts everything down and exits the process. */
void exit_nicely(producer_context_t context, int status) {
    fprintf(stderr, "Exit nicely. Bye bye !\n");
    // If a snapshot was in progress and not yet complete, and an error occurred, try to
    // drop the replication slot, so that the snapshot is retried when the user tries again.
    if (context->client->taking_snapshot && status != 0) {
        log_info("Dropping replication slot since the snapshot did not complete successfully.");
        if (replication_slot_drop(&context->client->repl) != 0) {
            log_error("%s: %s", progname, context->client->repl.error);
        }
    }

    if (context->topic_prefix) free(context->topic_prefix);

    if (context->key) free(context->key);

    if (context->brokers) free(context->brokers);

    table_mapper_free(context->mapper);

    if (context->registry) schema_registry_free(context->registry);

    frame_reader_free(context->client->repl.frame_reader);

    db_client_free(context->client);

    if (context->kafka) rd_kafka_destroy(context->kafka);

    curl_global_cleanup();

    rd_kafka_wait_destroyed(2000);
    exit(status);
}

static void handle_shutdown_signal(int sig) {
    received_shutdown_signal = sig;
}


int main(int argc, char **argv) {
    curl_global_init(CURL_GLOBAL_ALL);
    signal(SIGINT, handle_shutdown_signal);
    signal(SIGTERM, handle_shutdown_signal);

    producer_context_t context = init_producer(init_client());
    parse_options(context, argc, argv);
    start_producer(context);
    ensure(context, db_client_start(context->client));

    replication_stream_t stream = &context->client->repl;

    if (!context->client->slot_created) {
        log_info("Replication slot \"%s\" exists, streaming changes from %X/%X.",
                 stream->slot_name,
                 (uint32) (stream->start_lsn >> 32), (uint32) stream->start_lsn);
    } else if (context->client->skip_snapshot) {
        log_info("Created replication slot \"%s\", skipping snapshot and streaming changes from %X/%X.",
                 stream->slot_name,
                 (uint32) (stream->start_lsn >> 32), (uint32) stream->start_lsn);
    } else {
        assert(context->client->taking_snapshot);
    }

    while (context->client->status >= 0 && !received_shutdown_signal) {

        ensure(context, db_client_poll(context->client));

        if (context->client->status == 0) {
            ensure(context, db_client_wait(context->client));
        }

        rd_kafka_poll(context->kafka, 0);
    }

    if (received_shutdown_signal) {
        log_info("%s, shutting down...", strsignal(received_shutdown_signal));
    }

    exit_nicely(context, unfinished_snapshot);
    return 0;
}<|MERGE_RESOLUTION|>--- conflicted
+++ resolved
@@ -26,13 +26,8 @@
 #define DEFAULT_BROKER_LIST "localhost:9092"
 #define DEFAULT_SCHEMA_REGISTRY "http://localhost:8081"
 
-<<<<<<< HEAD
 #define DEFAULT_SCHEMA_PATTERN "%%"
 #define DEFAULT_TABLE_PATTERN "%%"
-=======
-#define DEFAULT_SCHEMA "%%"
-#define DEFAULT_TABLE "%%"
->>>>>>> 45a95d3a
 
 #define TABLE_NAME_BUFFER_LENGTH 128
 
@@ -215,15 +210,9 @@
             "                          failure to publish to Kafka.\n"
             "  -o, --schemas=schema1|schema2  (default: all schemas)\n"
             "                          Pattern specifying which schemas to stream.  If this\n"
-<<<<<<< HEAD
-            "                          is not specified, all schemas will be selected.\n"
-            "                          The pattern syntax is as per the SQL\n"
-            "                          `SIMILAR TO` operator: see\n"
-=======
             "                          is not specified, all schemas\n"
             "                          will be selected.  The pattern syntax is as per the\n"
             "                          SQL `SIMILAR TO` operator: see\n"
->>>>>>> 45a95d3a
             "         https://www.postgresql.org/docs/current/static/functions-matching.html\n"
             "  -i, --tables=table1|table2   (default: all tables)\n"
             "                          Pattern specifying which tables to stream.  If this\n"
@@ -434,12 +423,6 @@
                 set_topic_config(context, optarg, parse_config_option(optarg));
                 break;
             case 'i':
-<<<<<<< HEAD
-                context->client->table_pattern = strdup(optarg);
-                break;
-            case 'o':
-                context->client->schema_pattern = strdup(optarg);
-=======
                 context->client->repl.table_pattern = strdup(optarg);
                 break;
             case 'k':
@@ -453,7 +436,6 @@
                 break;
             case 'a':
                 context->client->order_by = strdup(optarg);
->>>>>>> 45a95d3a
                 break;
             case 1:
                 rd_kafka_conf_properties_show(stderr);
@@ -1018,15 +1000,9 @@
     client->repl.slot_name = strdup(DEFAULT_REPLICATION_SLOT);
     client->repl.output_plugin = strdup(OUTPUT_PLUGIN);
     client->repl.frame_reader = frame_reader;
-<<<<<<< HEAD
-    client->schema_pattern = strdup(DEFAULT_SCHEMA_PATTERN);
-    client->table_pattern = strdup(DEFAULT_TABLE_PATTERN);
-    client->repl.table_ids = strdup(DEFAULT_TABLE_PATTERN);
-=======
     client->repl.schema_pattern = strdup(DEFAULT_SCHEMA);
     client->repl.table_pattern = strdup(DEFAULT_TABLE);
     client->repl.table_ids = strdup(DEFAULT_TABLE);
->>>>>>> 45a95d3a
     return client;
 }
 
