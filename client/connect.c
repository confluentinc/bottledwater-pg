#include "connect.h"
#include "replication.h"

#include <stdarg.h>
#include <stdlib.h>
#include <string.h>
#include <sys/time.h>

#include <internal/pqexpbuffer.h>

#define DEFAULT_TABLE "%%"

/* Wrap around a function call to bail on error. */
#define check(err, call) { err = call; if (err) return err; }

/* Similar to the check() macro, but for calls to functions in the replication stream
 * module. Since those functions have their own error message buffer, if an error
 * occurs, we need to copy the message to our own context's buffer. */
#define checkRepl(err, context, call) { \
    err = call; \
    if (err) { \
        strncpy((context)->error, (context)->repl.error, CLIENT_CONTEXT_ERROR_LEN); \
        return err; \
    } \
}

void client_error(client_context_t context, char *fmt, ...) __attribute__ ((format (printf, 2, 3)));
int exec_sql(client_context_t context, char *query);
int client_connect(client_context_t context);
void client_sql_disconnect(client_context_t context);
int replication_slot_exists(client_context_t context, bool *exists);
int snapshot_start(client_context_t context);
int snapshot_poll(client_context_t context);
int snapshot_tuple(client_context_t context, PGresult *res, int row_number);

<<<<<<< HEAD
int lookup_table_oids(client_context_t context);
=======
// TODO refactor this code, I don't wanna get a list of oids inside connect.c
int lookup_table_oids(client_context_t context);

>>>>>>> 45a95d3a

/* Allocates a client_context struct. After this is done and before
 * db_client_start() is called, various fields in the struct need to be
 * initialized. */
client_context_t db_client_new() {
    client_context_t context = malloc(sizeof(client_context));
    memset(context, 0, sizeof(client_context));
    return context;
}


/* Closes any network connections, if applicable, and frees the client_context struct. */
void db_client_free(client_context_t context) {
    client_sql_disconnect(context);
    if (context->repl.conn) PQfinish(context->repl.conn);
<<<<<<< HEAD
    if (context->table_pattern) free(context->table_pattern);
    if (context->schema_pattern) free(context->schema_pattern);
    if (context->repl.table_ids) free(context->repl.table_ids);
=======
    if (context->repl.table_ids) free(context->repl.table_ids);
    if (context->repl.schema_pattern) free(context->repl.schema_pattern);
    if (context->repl.table_pattern) free(context->repl.table_pattern);
>>>>>>> 45a95d3a
    if (context->repl.snapshot_name) free(context->repl.snapshot_name);
    if (context->repl.output_plugin) free(context->repl.output_plugin);
    if (context->repl.slot_name) free(context->repl.slot_name);
    if (context->error_policy) free(context->error_policy);
    if (context->app_name) free(context->app_name);
    if (context->conninfo) free(context->conninfo);
    if (context->order_by) free(context->order_by);
    free(context);
}

void db_client_set_error_policy(client_context_t context, const char *policy) {
    if (context->error_policy) free(context->error_policy);
    context->error_policy = strdup(policy);
}


/* Connects to the Postgres server (using context->conninfo for server info and
 * context->app_name as client name), and checks whether replication slot
 * context->repl.slot_name already exists. If yes, sets up the context to start
 * receiving the stream of changes from that slot. If no, creates the slot, and
 * initiates the consistent snapshot. */
int db_client_start(client_context_t context) {
    int err = 0;
    bool slot_exists;

    check(err, client_connect(context));
    checkRepl(err, context, replication_stream_check(&context->repl));
<<<<<<< HEAD
    // Get list table oids from context schema_pattern and table_pattern
    check(err, lookup_table_oids(context));

=======
    // this a hacky way to get list of oids from stream->tables, stream->schemas
    // TODO refactor it
    // Get a list of oids, which we want to stream
    // If error, there's something wrong, the extension will send nothing
    // Default: the extension will send everything
    check(err, lookup_table_oids(context));
>>>>>>> 45a95d3a
    check(err, replication_slot_exists(context, &slot_exists));

    if (slot_exists) {
        context->slot_created = false;
    } else {
        checkRepl(err, context, replication_slot_create(&context->repl));
        context->slot_created = true;

        if (!context->skip_snapshot) {
            context->taking_snapshot = true;
            check(err, snapshot_start(context));

            /* we'll switch over to replication in db_client_poll after the
             * snapshot finishes */
            return err;
        }
    }

    client_sql_disconnect(context);
    context->taking_snapshot = false;

    checkRepl(err, context, replication_stream_start(&context->repl, context->error_policy));

    return err;
}


/* Checks whether new data has arrived from the server (on either the snapshot
 * connection or the replication connection, as appropriate). If yes, it is
 * processed, and context->status is set to 1. If no data is available, this
 * function does not block, but returns immediately, and context->status is set
 * to 0. If the data stream has ended, context->status is set to -1. */
int db_client_poll(client_context_t context) {
    int err = 0;

    if (context->sql_conn) {
        /* To make PQgetResult() non-blocking, check PQisBusy() first */
        if (PQisBusy(context->sql_conn)) {
            context->status = 0;
            return err;
        }

        check(err, snapshot_poll(context));
        context->status = 1;

        /* If the snapshot is finished, switch over to the replication stream */
        if (!context->sql_conn) {
            checkRepl(err, context, replication_stream_start(&context->repl, context->error_policy));
        }
        return err;

    } else {
        checkRepl(err, context, replication_stream_poll(&context->repl));
        context->status = context->repl.status;
        return err;
    }
}


/* Blocks until more data is received from the server. You don't have to use
 * this if you have your own select loop. */
int db_client_wait(client_context_t context) {
    fd_set input_mask;
    FD_ZERO(&input_mask);

    int rep_fd = PQsocket(context->repl.conn);
    int max_fd = rep_fd;
    FD_SET(rep_fd, &input_mask);

    if (context->sql_conn) {
        int sql_fd = PQsocket(context->sql_conn);
        if (sql_fd > max_fd) max_fd = sql_fd;
        FD_SET(sql_fd, &input_mask);
    }

    struct timeval timeout;
    timeout.tv_sec = 1;
    timeout.tv_usec = 0;

    int ret = select(max_fd + 1, &input_mask, NULL, NULL, &timeout);

    if (ret == 0 || (ret < 0 && errno == EINTR)) {
        return 0; /* timeout or signal */
    }
    if (ret < 0) {
        client_error(context, "select() failed: %s", strerror(errno));
        return errno;
    }

    /* Data has arrived on the socket */
    if (!PQconsumeInput(context->repl.conn)) {
        client_error(context, "Could not receive replication data: %s",
                PQerrorMessage(context->repl.conn));
        return EIO;
    }
    if (context->sql_conn && !PQconsumeInput(context->sql_conn)) {
        client_error(context, "Could not receive snapshot data: %s",
                PQerrorMessage(context->sql_conn));
        return EIO;
    }
    return 0;
}


/* Updates the context's statically allocated error buffer with a message. */
void client_error(client_context_t context, char *fmt, ...) {
    va_list args;
    va_start(args, fmt);
    vsnprintf(context->error, CLIENT_CONTEXT_ERROR_LEN, fmt, args);
    va_end(args);
}


/* Executes a SQL command that returns no results. */
int exec_sql(client_context_t context, char *query) {
    PGresult *res = PQexec(context->sql_conn, query);
    if (PQresultStatus(res) == PGRES_COMMAND_OK) {
        PQclear(res);
        return 0;
    } else {
        client_error(context, "Query failed: %s: %s", query, PQerrorMessage(context->sql_conn));
        PQclear(res);
        return EIO;
    }
}


/* Establishes two network connections to a Postgres server: one for SQL, and one
 * for replication. context->conninfo contains the connection string or URL to connect
 * to, and context->app_name is the client name (which appears, for example, in
 * pg_stat_activity). Returns 0 on success. */
int client_connect(client_context_t context) {
    if (!context->conninfo || context->conninfo[0] == '\0') {
        client_error(context, "conninfo must be set in client context");
        return EINVAL;
    }
    if (!context->app_name || context->app_name[0] == '\0') {
        client_error(context, "app_name must be set in client context");
        return EINVAL;
    }

    context->sql_conn = PQconnectdb(context->conninfo);
    if (PQstatus(context->sql_conn) != CONNECTION_OK) {
        client_error(context, "Connection to database failed: %s", PQerrorMessage(context->sql_conn));
        return EIO;
    }

    /* Parse the connection string into key-value pairs */
    char *error = NULL;
    PQconninfoOption *parsed_opts = PQconninfoParse(context->conninfo, &error);
    if (!parsed_opts) {
        client_error(context, "Replication connection info: %s", error);
        PQfreemem(error);
        return EIO;
    }

    /* Copy the key-value pairs into a new structure with added replication options */
    PQconninfoOption *option;
    int optcount = 2; /* replication, fallback_application_name */
    for (option = parsed_opts; option->keyword != NULL; option++) {
        if (option->val != NULL && option->val[0] != '\0') optcount++;
    }

    const char **keys = malloc((optcount + 1) * sizeof(char *));
    const char **values = malloc((optcount + 1) * sizeof(char *));
    int i = 0;

    for (option = parsed_opts; option->keyword != NULL; option++) {
        if (option->val != NULL && option->val[0] != '\0') {
            keys[i] = option->keyword;
            values[i] = option->val;
            i++;
        }
    }

    keys[i] = "replication";               values[i] = "database";        i++;
    keys[i] = "fallback_application_name"; values[i] = context->app_name; i++;
    keys[i] = NULL;                        values[i] = NULL;

    int err = 0;
    context->repl.conn = PQconnectdbParams(keys, values, true);
    if (PQstatus(context->repl.conn) != CONNECTION_OK) {
        client_error(context, "Replication connection failed: %s", PQerrorMessage(context->repl.conn));
        err = EIO;
    }

    free(keys);
    free(values);
    PQconninfoFree(parsed_opts);
    return err;
}


void client_sql_disconnect(client_context_t context) {
    if (!context->sql_conn) return;

    PQfinish(context->sql_conn);
    context->sql_conn = NULL;
}


/* Sets *exists to true if a replication slot with the name context->repl.slot_name
 * already exists, and false if not. In addition, if the slot already exists,
 * context->repl.start_lsn is filled in with the LSN at which the client should
 * restart streaming. */
int replication_slot_exists(client_context_t context, bool *exists) {
    if (!context->repl.slot_name || context->repl.slot_name[0] == '\0') {
        client_error(context, "repl.slot_name must be set in client context");
        return EINVAL;
    }

    int err = 0;
    Oid argtypes[] = { 19 }; // 19 == NAMEOID
    const char *args[] = { context->repl.slot_name };

    PGresult *res = PQexecParams(context->sql_conn,
            "SELECT restart_lsn FROM pg_replication_slots where slot_name = $1",
            1, argtypes, args, NULL, NULL, 0);
    if (PQresultStatus(res) != PGRES_TUPLES_OK) {
        client_error(context, "Could not check for existing replication slot: %s",
                PQerrorMessage(context->sql_conn));
        err = EIO;
        goto done;
    }

    *exists = (PQntuples(res) > 0 && !PQgetisnull(res, 0, 0));

    if (*exists) {
        uint32 h32, l32;
        if (sscanf(PQgetvalue(res, 0, 0), "%X/%X", &h32, &l32) != 2) {
            client_error(context, "Could not parse restart LSN: \"%s\"", PQgetvalue(res, 0, 0));
            err = EIO;
            goto done;
        } else {
            context->repl.start_lsn = ((uint64) h32) << 32 | l32;
        }
    }

done:
    PQclear(res);
    return err;
}


/* Initiates the non-blocking capture of a consistent snapshot of the database,
 * using the exported snapshot context->repl.snapshot_name. */
int snapshot_start(client_context_t context) {
    if (!context->repl.snapshot_name || context->repl.snapshot_name[0] == '\0') {
        client_error(context, "snapshot_name must be set in client context");
        return EINVAL;
    }

    int err = 0;
    check(err, exec_sql(context, "BEGIN"));
    check(err, exec_sql(context, "SET TRANSACTION ISOLATION LEVEL REPEATABLE READ"));

    PQExpBuffer query = createPQExpBuffer();
    appendPQExpBuffer(query, "SET TRANSACTION SNAPSHOT '%s'", context->repl.snapshot_name);
    check(err, exec_sql(context, query->data));
    destroyPQExpBuffer(query);

<<<<<<< HEAD
    Oid argtypes[] = { 25, 25, 16, 25 }; // 25 == TEXTOID, 16 == BOOLOID
    const char *args[] = { context->table_pattern,
                           context->schema_pattern,
                           context->allow_unkeyed ? "t" : "f",
			    context->error_policy};

    if (!PQsendQueryParams(context->sql_conn,
        "SELECT bottledwater_export(table_pattern := $1, schema_pattern := $2, allow_unkeyed := $3, error_policy := $4)",
                4, argtypes, args, NULL, NULL, 1)) { // The final 1 requests results in binary format
=======
    PQExpBuffer snapshot_query = createPQExpBuffer();
    appendPQExpBuffer(snapshot_query,
        "SELECT bottledwater_export(table_pattern := '%s', schema_pattern := '%s',"
                                    " allow_unkeyed := '%s', error_policy := '%s',"
                                    " order_by := '%s')",
        context->repl.table_pattern,
        context->repl.schema_pattern,
        context->allow_unkeyed ? "t" : "f",
        context->error_policy,
        context->order_by ? context->order_by : "");


    if (!PQsendQueryParams(context->sql_conn, snapshot_query->data,
            0, NULL, NULL, NULL, NULL, 1)) {
>>>>>>> 45a95d3a
        client_error(context, "Could not dispatch snapshot fetch: %s",
                PQerrorMessage(context->sql_conn));
        return EIO;
    }

    if (!PQsetSingleRowMode(context->sql_conn)) {
        client_error(context, "Could not activate single-row mode");
        return EIO;
    }

    // Invoke the begin-transaction callback with xid==0 to indicate start of snapshot
    begin_txn_cb begin_txn = context->repl.frame_reader->on_begin_txn;
    void *cb_context = context->repl.frame_reader->cb_context;
    if (begin_txn) {
        check(err, begin_txn(cb_context, context->repl.start_lsn, 0));
    }

    destroyPQExpBuffer(snapshot_query);
    return 0;
}

/* Reads the next result row from the snapshot query, parses and processes it.
 * Blocks until a new row is available, if necessary. */
int snapshot_poll(client_context_t context) {
    int err = 0;
    PGresult *res = PQgetResult(context->sql_conn);

    /* null result indicates that there are no more rows */
    if (!res) {
        check(err, exec_sql(context, "COMMIT"));
        client_sql_disconnect(context);

        // Invoke the commit callback with xid==0 to indicate end of snapshot
        commit_txn_cb on_commit = context->repl.frame_reader->on_commit_txn;
        void *cb_context = context->repl.frame_reader->cb_context;
        if (on_commit) {
            check(err, on_commit(cb_context, context->repl.start_lsn, 0));
        }
        return 0;
    }

    ExecStatusType status = PQresultStatus(res);
    if (status != PGRES_SINGLE_TUPLE && status != PGRES_TUPLES_OK) {
        client_error(context, "While reading snapshot: %s: %s",
                PQresStatus(PQresultStatus(res)),
                PQresultErrorMessage(res));
        PQclear(res);
        return EIO;
    }

    int tuples = PQntuples(res);
    for (int tuple = 0; tuple < tuples; tuple++) {
        check(err, snapshot_tuple(context, res, tuple));
    }
    PQclear(res);
    return err;
}

/* Processes one tuple of the snapshot query result set. */
int snapshot_tuple(client_context_t context, PGresult *res, int row_number) {
    if (PQnfields(res) != 1) {
        client_error(context, "Unexpected response with %d fields", PQnfields(res));
        return EIO;
    }
    if (PQgetisnull(res, row_number, 0)) {
        client_error(context, "Unexpected null response value");
        return EIO;
    }
    if (PQfformat(res, 0) != 1) { /* format 1 == binary */
        client_error(context, "Unexpected response format: %d", PQfformat(res, 0));
        return EIO;
    }

    /* wal_pos == 0 == InvalidXLogRecPtr */
    int err = parse_frame(context->repl.frame_reader, 0, PQgetvalue(res, row_number, 0),
            PQgetlength(res, row_number, 0));
    if (err) {
        client_error(context, "Error parsing frame data: %s", context->repl.frame_reader->error);
    }
    return err;
}

/* Lookup for table oids from schema_pattern and table_pattern
   If schema_pattern == % and table_pattern == % then BW will get all tables in db */
int lookup_table_oids(client_context_t context) {

<<<<<<< HEAD
    if (strcmp(context->table_pattern, "%%") == 0 && strcmp(context->schema_pattern, "%%") == 0) {
=======
    if (strcmp(context->repl.table_pattern, "%%") == 0 && strcmp(context->repl.schema_pattern, "%%") == 0) {
>>>>>>> 45a95d3a
        // All tables will be streamed
        return 0;
    }

    PQExpBuffer query = createPQExpBuffer();
    appendPQExpBuffer(query,
          "SELECT c.oid"
          " FROM pg_catalog.pg_class c"
          " JOIN pg_catalog.pg_namespace n ON n.oid = c.relnamespace"
          " WHERE c.relkind = 'r' AND"
          " c.relname SIMILAR TO '%s' AND" // get table that has name similar to table_pattern
                                           // pattern syntax follows
                                           // https://www.postgresql.org/docs/current/static/functions-matching.html
          " n.nspname NOT LIKE 'pg_%%' AND n.nspname != 'information_schema' AND"
          " n.nspname SIMILAR TO '%s' AND" // only get table has schema similar to schema_pattern
                                           // pattern syntax follows
                                           // https://www.postgresql.org/docs/current/static/functions-matching.html
          " c.relpersistence = 'p'",
<<<<<<< HEAD
        context->table_pattern,
        context->schema_pattern);
=======
        context->repl.table_pattern,
        context->repl.schema_pattern);
>>>>>>> 45a95d3a

    PGresult *res = PQexec(context->sql_conn, query->data);

    if (PQresultStatus(res) != PGRES_TUPLES_OK) {
        client_error(context, "Failed to lookup table ids: %s.", PQerrorMessage(context->sql_conn));
        PQclear(res);
        return EIO;
    }

    // Query returns zero row, mean there's no tables match with table_pattern and schema_pattern
    if (PQntuples(res) == 0) {
        client_error(context, "Couldn't find any tables matching: schemas %s, tables %s.",
<<<<<<< HEAD
                    context->schema_pattern, context->table_pattern);
=======
                    context->repl.schema_pattern, context->repl.table_pattern);
>>>>>>> 45a95d3a
        PQclear(res);
        return EIO;
    }

<<<<<<< HEAD
    // Query returns zero field, it means there something wrong with the query :D
    if (PQnfields(res) == 0) {
        client_error(context, "Unexpected result when looking up table ids with (table_schema %s, schema_pattern %s).",
                context->table_pattern, context->schema_pattern);
=======
    // Query returns zero fields, it means there something wrong with the query :D
    if (PQnfields(res) == 0) {
        client_error(context, "Unexpected result when looking up table ids with (table_schema %s, schema_pattern %s).",
                context->repl.table_pattern, context->repl.schema_pattern);
>>>>>>> 45a95d3a
        PQclear(res);
        return EIO;
    }

    int i;
    int rows = PQntuples(res);
    PQExpBuffer table_ids = createPQExpBuffer();

    appendPQExpBuffer(table_ids, "%s", rows > 0 ? PQgetvalue(res, 0, 0): "");
    for (i = 1; i < rows; ++i) {
        appendPQExpBuffer(table_ids, ".");
        appendPQExpBuffer(table_ids, "%s", PQgetvalue(res, i, 0) ? PQgetvalue(res, i, 0) : "");
    }
    context->repl.table_ids = strdup(table_ids->data);

    PQclear(res);
    destroyPQExpBuffer(query);
    destroyPQExpBuffer(table_ids);
    return 0;
}<|MERGE_RESOLUTION|>--- conflicted
+++ resolved
@@ -33,13 +33,8 @@
 int snapshot_poll(client_context_t context);
 int snapshot_tuple(client_context_t context, PGresult *res, int row_number);
 
-<<<<<<< HEAD
-int lookup_table_oids(client_context_t context);
-=======
 // TODO refactor this code, I don't wanna get a list of oids inside connect.c
 int lookup_table_oids(client_context_t context);
-
->>>>>>> 45a95d3a
 
 /* Allocates a client_context struct. After this is done and before
  * db_client_start() is called, various fields in the struct need to be
@@ -55,15 +50,9 @@
 void db_client_free(client_context_t context) {
     client_sql_disconnect(context);
     if (context->repl.conn) PQfinish(context->repl.conn);
-<<<<<<< HEAD
-    if (context->table_pattern) free(context->table_pattern);
-    if (context->schema_pattern) free(context->schema_pattern);
-    if (context->repl.table_ids) free(context->repl.table_ids);
-=======
     if (context->repl.table_ids) free(context->repl.table_ids);
     if (context->repl.schema_pattern) free(context->repl.schema_pattern);
     if (context->repl.table_pattern) free(context->repl.table_pattern);
->>>>>>> 45a95d3a
     if (context->repl.snapshot_name) free(context->repl.snapshot_name);
     if (context->repl.output_plugin) free(context->repl.output_plugin);
     if (context->repl.slot_name) free(context->repl.slot_name);
@@ -91,18 +80,13 @@
 
     check(err, client_connect(context));
     checkRepl(err, context, replication_stream_check(&context->repl));
-<<<<<<< HEAD
-    // Get list table oids from context schema_pattern and table_pattern
-    check(err, lookup_table_oids(context));
-
-=======
+
     // this a hacky way to get list of oids from stream->tables, stream->schemas
     // TODO refactor it
     // Get a list of oids, which we want to stream
     // If error, there's something wrong, the extension will send nothing
     // Default: the extension will send everything
     check(err, lookup_table_oids(context));
->>>>>>> 45a95d3a
     check(err, replication_slot_exists(context, &slot_exists));
 
     if (slot_exists) {
@@ -364,17 +348,6 @@
     check(err, exec_sql(context, query->data));
     destroyPQExpBuffer(query);
 
-<<<<<<< HEAD
-    Oid argtypes[] = { 25, 25, 16, 25 }; // 25 == TEXTOID, 16 == BOOLOID
-    const char *args[] = { context->table_pattern,
-                           context->schema_pattern,
-                           context->allow_unkeyed ? "t" : "f",
-			    context->error_policy};
-
-    if (!PQsendQueryParams(context->sql_conn,
-        "SELECT bottledwater_export(table_pattern := $1, schema_pattern := $2, allow_unkeyed := $3, error_policy := $4)",
-                4, argtypes, args, NULL, NULL, 1)) { // The final 1 requests results in binary format
-=======
     PQExpBuffer snapshot_query = createPQExpBuffer();
     appendPQExpBuffer(snapshot_query,
         "SELECT bottledwater_export(table_pattern := '%s', schema_pattern := '%s',"
@@ -389,7 +362,6 @@
 
     if (!PQsendQueryParams(context->sql_conn, snapshot_query->data,
             0, NULL, NULL, NULL, NULL, 1)) {
->>>>>>> 45a95d3a
         client_error(context, "Could not dispatch snapshot fetch: %s",
                 PQerrorMessage(context->sql_conn));
         return EIO;
@@ -475,12 +447,7 @@
 /* Lookup for table oids from schema_pattern and table_pattern
    If schema_pattern == % and table_pattern == % then BW will get all tables in db */
 int lookup_table_oids(client_context_t context) {
-
-<<<<<<< HEAD
-    if (strcmp(context->table_pattern, "%%") == 0 && strcmp(context->schema_pattern, "%%") == 0) {
-=======
     if (strcmp(context->repl.table_pattern, "%%") == 0 && strcmp(context->repl.schema_pattern, "%%") == 0) {
->>>>>>> 45a95d3a
         // All tables will be streamed
         return 0;
     }
@@ -499,13 +466,8 @@
                                            // pattern syntax follows
                                            // https://www.postgresql.org/docs/current/static/functions-matching.html
           " c.relpersistence = 'p'",
-<<<<<<< HEAD
-        context->table_pattern,
-        context->schema_pattern);
-=======
         context->repl.table_pattern,
         context->repl.schema_pattern);
->>>>>>> 45a95d3a
 
     PGresult *res = PQexec(context->sql_conn, query->data);
 
@@ -518,26 +480,15 @@
     // Query returns zero row, mean there's no tables match with table_pattern and schema_pattern
     if (PQntuples(res) == 0) {
         client_error(context, "Couldn't find any tables matching: schemas %s, tables %s.",
-<<<<<<< HEAD
-                    context->schema_pattern, context->table_pattern);
-=======
                     context->repl.schema_pattern, context->repl.table_pattern);
->>>>>>> 45a95d3a
         PQclear(res);
         return EIO;
     }
 
-<<<<<<< HEAD
-    // Query returns zero field, it means there something wrong with the query :D
-    if (PQnfields(res) == 0) {
-        client_error(context, "Unexpected result when looking up table ids with (table_schema %s, schema_pattern %s).",
-                context->table_pattern, context->schema_pattern);
-=======
     // Query returns zero fields, it means there something wrong with the query :D
     if (PQnfields(res) == 0) {
         client_error(context, "Unexpected result when looking up table ids with (table_schema %s, schema_pattern %s).",
                 context->repl.table_pattern, context->repl.schema_pattern);
->>>>>>> 45a95d3a
         PQclear(res);
         return EIO;
     }
