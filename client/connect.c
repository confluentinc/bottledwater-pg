#include "connect.h"
#include "replication.h"

#include <stdarg.h>
#include <stdlib.h>
#include <string.h>
#include <sys/time.h>

#include <internal/pqexpbuffer.h>

/* Wrap around a function call to bail on error. */
#define check(err, call) { err = call; if (err) return err; }

/* Similar to the check() macro, but for calls to functions in the replication stream
 * module. Since those functions have their own error message buffer, if an error
 * occurs, we need to copy the message to our own context's buffer. */
#define checkRepl(err, context, call) { \
    err = call; \
    if (err) { \
        strncpy((context)->error, (context)->repl.error, CLIENT_CONTEXT_ERROR_LEN); \
        return err; \
    } \
}

void client_error(client_context_t context, char *fmt, ...) __attribute__ ((format (printf, 2, 3)));
int exec_sql(client_context_t context, char *query);
int client_connect(client_context_t context);
void client_sql_disconnect(client_context_t context);
int replication_slot_exists(client_context_t context, bool *exists);
int snapshot_start(client_context_t context);
int snapshot_poll(client_context_t context);
int snapshot_tuple(client_context_t context, PGresult *res, int row_number);

int lookup_table_oids(client_context_t context);

/* Allocates a client_context struct. After this is done and before
 * db_client_start() is called, various fields in the struct need to be
 * initialized. */
client_context_t db_client_new() {
    client_context_t context = malloc(sizeof(client_context));
    memset(context, 0, sizeof(client_context));
    return context;
}


/* Closes any network connections, if applicable, and frees the client_context struct. */
void db_client_free(client_context_t context) {
    client_sql_disconnect(context);
    if (context->repl.conn) PQfinish(context->repl.conn);
<<<<<<< HEAD
    if (context->table_pattern && strcmp(context->table_pattern, "%%")) free(context->table_pattern);
    if (context->schema_pattern && strcmp(context->schema_pattern, "%%")) free(context->schema_pattern);
    if (context->repl.table_ids && strcmp(context->repl.table_ids, "%%")) free(context->repl.table_ids);
=======
    if (context->repl.snapshot_name) free(context->repl.snapshot_name);
    if (context->repl.output_plugin) free(context->repl.output_plugin);
    if (context->repl.slot_name) free(context->repl.slot_name);
    if (context->app_name) free(context->app_name);
    if (context->conninfo) free(context->conninfo);
>>>>>>> 90a916a5
    free(context);
}


/* Connects to the Postgres server (using context->conninfo for server info and
 * context->app_name as client name), and checks whether replication slot
 * context->repl.slot_name already exists. If yes, sets up the context to start
 * receiving the stream of changes from that slot. If no, creates the slot, and
 * initiates the consistent snapshot. */
int db_client_start(client_context_t context) {
    int err = 0;
    bool slot_exists;

    check(err, client_connect(context));
    checkRepl(err, context, replication_stream_check(&context->repl));
    // Get list table oids from context schema_pattern and table_pattern
    check(err, lookup_table_oids(context));

    check(err, replication_slot_exists(context, &slot_exists));

    if (slot_exists) {
        context->slot_created = false;
    } else {
        checkRepl(err, context, replication_slot_create(&context->repl));
        context->slot_created = true;

        if (!context->skip_snapshot) {
            context->taking_snapshot = true;
            check(err, snapshot_start(context));

            /* we'll switch over to replication in db_client_poll after the
             * snapshot finishes */
            return err;
        }
    }

    client_sql_disconnect(context);
    context->taking_snapshot = false;

    checkRepl(err, context, replication_stream_start(&context->repl));

    return err;
}


/* Checks whether new data has arrived from the server (on either the snapshot
 * connection or the replication connection, as appropriate). If yes, it is
 * processed, and context->status is set to 1. If no data is available, this
 * function does not block, but returns immediately, and context->status is set
 * to 0. If the data stream has ended, context->status is set to -1. */
int db_client_poll(client_context_t context) {
    int err = 0;

    if (context->sql_conn) {
        /* To make PQgetResult() non-blocking, check PQisBusy() first */
        if (PQisBusy(context->sql_conn)) {
            context->status = 0;
            return err;
        }

        check(err, snapshot_poll(context));
        context->status = 1;

        /* If the snapshot is finished, switch over to the replication stream */
        if (!context->sql_conn) {
            checkRepl(err, context, replication_stream_start(&context->repl));
        }
        return err;

    } else {
        checkRepl(err, context, replication_stream_poll(&context->repl));
        context->status = context->repl.status;
        return err;
    }
}


/* Blocks until more data is received from the server. You don't have to use
 * this if you have your own select loop. */
int db_client_wait(client_context_t context) {
    fd_set input_mask;
    FD_ZERO(&input_mask);

    int rep_fd = PQsocket(context->repl.conn);
    int max_fd = rep_fd;
    FD_SET(rep_fd, &input_mask);

    if (context->sql_conn) {
        int sql_fd = PQsocket(context->sql_conn);
        if (sql_fd > max_fd) max_fd = sql_fd;
        FD_SET(sql_fd, &input_mask);
    }

    struct timeval timeout;
    timeout.tv_sec = 1;
    timeout.tv_usec = 0;

    int ret = select(max_fd + 1, &input_mask, NULL, NULL, &timeout);

    if (ret == 0 || (ret < 0 && errno == EINTR)) {
        return 0; /* timeout or signal */
    }
    if (ret < 0) {
        client_error(context, "select() failed: %s", strerror(errno));
        return errno;
    }

    /* Data has arrived on the socket */
    if (!PQconsumeInput(context->repl.conn)) {
        client_error(context, "Could not receive replication data: %s",
                PQerrorMessage(context->repl.conn));
        return EIO;
    }
    if (context->sql_conn && !PQconsumeInput(context->sql_conn)) {
        client_error(context, "Could not receive snapshot data: %s",
                PQerrorMessage(context->sql_conn));
        return EIO;
    }
    return 0;
}


/* Updates the context's statically allocated error buffer with a message. */
void client_error(client_context_t context, char *fmt, ...) {
    va_list args;
    va_start(args, fmt);
    vsnprintf(context->error, CLIENT_CONTEXT_ERROR_LEN, fmt, args);
    va_end(args);
}


/* Executes a SQL command that returns no results. */
int exec_sql(client_context_t context, char *query) {
    PGresult *res = PQexec(context->sql_conn, query);
    if (PQresultStatus(res) == PGRES_COMMAND_OK) {
        PQclear(res);
        return 0;
    } else {
        client_error(context, "Query failed: %s: %s", query, PQerrorMessage(context->sql_conn));
        PQclear(res);
        return EIO;
    }
}


/* Establishes two network connections to a Postgres server: one for SQL, and one
 * for replication. context->conninfo contains the connection string or URL to connect
 * to, and context->app_name is the client name (which appears, for example, in
 * pg_stat_activity). Returns 0 on success. */
int client_connect(client_context_t context) {
    if (!context->conninfo || context->conninfo[0] == '\0') {
        client_error(context, "conninfo must be set in client context");
        return EINVAL;
    }
    if (!context->app_name || context->app_name[0] == '\0') {
        client_error(context, "app_name must be set in client context");
        return EINVAL;
    }

    context->sql_conn = PQconnectdb(context->conninfo);
    if (PQstatus(context->sql_conn) != CONNECTION_OK) {
        client_error(context, "Connection to database failed: %s", PQerrorMessage(context->sql_conn));
        return EIO;
    }

    /* Parse the connection string into key-value pairs */
    char *error = NULL;
    PQconninfoOption *parsed_opts = PQconninfoParse(context->conninfo, &error);
    if (!parsed_opts) {
        client_error(context, "Replication connection info: %s", error);
        PQfreemem(error);
        return EIO;
    }

    /* Copy the key-value pairs into a new structure with added replication options */
    PQconninfoOption *option;
    int optcount = 2; /* replication, fallback_application_name */
    for (option = parsed_opts; option->keyword != NULL; option++) {
        if (option->val != NULL && option->val[0] != '\0') optcount++;
    }

    const char **keys = malloc((optcount + 1) * sizeof(char *));
    const char **values = malloc((optcount + 1) * sizeof(char *));
    int i = 0;

    for (option = parsed_opts; option->keyword != NULL; option++) {
        if (option->val != NULL && option->val[0] != '\0') {
            keys[i] = option->keyword;
            values[i] = option->val;
            i++;
        }
    }

    keys[i] = "replication";               values[i] = "database";        i++;
    keys[i] = "fallback_application_name"; values[i] = context->app_name; i++;
    keys[i] = NULL;                        values[i] = NULL;

    int err = 0;
    context->repl.conn = PQconnectdbParams(keys, values, true);
    if (PQstatus(context->repl.conn) != CONNECTION_OK) {
        client_error(context, "Replication connection failed: %s", PQerrorMessage(context->repl.conn));
        err = EIO;
    }

    free(keys);
    free(values);
    PQconninfoFree(parsed_opts);
    return err;
}


void client_sql_disconnect(client_context_t context) {
    if (!context->sql_conn) return;

    PQfinish(context->sql_conn);
    context->sql_conn = NULL;
}


/* Sets *exists to true if a replication slot with the name context->repl.slot_name
 * already exists, and false if not. In addition, if the slot already exists,
 * context->repl.start_lsn is filled in with the LSN at which the client should
 * restart streaming. */
int replication_slot_exists(client_context_t context, bool *exists) {
    if (!context->repl.slot_name || context->repl.slot_name[0] == '\0') {
        client_error(context, "repl.slot_name must be set in client context");
        return EINVAL;
    }

    int err = 0;
    Oid argtypes[] = { 19 }; // 19 == NAMEOID
    const char *args[] = { context->repl.slot_name };

    PGresult *res = PQexecParams(context->sql_conn,
            "SELECT restart_lsn FROM pg_replication_slots where slot_name = $1",
            1, argtypes, args, NULL, NULL, 0);
    if (PQresultStatus(res) != PGRES_TUPLES_OK) {
        client_error(context, "Could not check for existing replication slot: %s",
                PQerrorMessage(context->sql_conn));
        err = EIO;
        goto done;
    }

    *exists = (PQntuples(res) > 0 && !PQgetisnull(res, 0, 0));

    if (*exists) {
        uint32 h32, l32;
        if (sscanf(PQgetvalue(res, 0, 0), "%X/%X", &h32, &l32) != 2) {
            client_error(context, "Could not parse restart LSN: \"%s\"", PQgetvalue(res, 0, 0));
            err = EIO;
            goto done;
        } else {
            context->repl.start_lsn = ((uint64) h32) << 32 | l32;
        }
    }

done:
    PQclear(res);
    return err;
}


/* Initiates the non-blocking capture of a consistent snapshot of the database,
 * using the exported snapshot context->repl.snapshot_name. */
int snapshot_start(client_context_t context) {
    if (!context->repl.snapshot_name || context->repl.snapshot_name[0] == '\0') {
        client_error(context, "snapshot_name must be set in client context");
        return EINVAL;
    }

    int err = 0;
    check(err, exec_sql(context, "BEGIN"));
    check(err, exec_sql(context, "SET TRANSACTION ISOLATION LEVEL REPEATABLE READ"));

    PQExpBuffer query = createPQExpBuffer();
    appendPQExpBuffer(query, "SET TRANSACTION SNAPSHOT '%s'", context->repl.snapshot_name);
    check(err, exec_sql(context, query->data));
    destroyPQExpBuffer(query);

    Oid argtypes[] = { 25, 25, 16 }; // 25 == TEXTOID, 16 == BOOLOID
    const char *args[] = { context->table_pattern,
                           context->schema_pattern,
                           context->allow_unkeyed ? "t" : "f" };

    if (!PQsendQueryParams(context->sql_conn,
               "SELECT bottledwater_export(table_pattern := $1, schema_pattern := $2, allow_unkeyed := $3)",
               3, argtypes, args, NULL, NULL, 1)) { // The final 1 requests results in binary format
        client_error(context, "Could not dispatch snapshot fetch: %s",
                PQerrorMessage(context->sql_conn));
        return EIO;
    }

    if (!PQsetSingleRowMode(context->sql_conn)) {
        client_error(context, "Could not activate single-row mode");
        return EIO;
    }

    // Invoke the begin-transaction callback with xid==0 to indicate start of snapshot
    begin_txn_cb begin_txn = context->repl.frame_reader->on_begin_txn;
    void *cb_context = context->repl.frame_reader->cb_context;
    if (begin_txn) {
        check(err, begin_txn(cb_context, context->repl.start_lsn, 0));
    }
    return 0;
}

/* Reads the next result row from the snapshot query, parses and processes it.
 * Blocks until a new row is available, if necessary. */
int snapshot_poll(client_context_t context) {
    int err = 0;
    PGresult *res = PQgetResult(context->sql_conn);

    /* null result indicates that there are no more rows */
    if (!res) {
        check(err, exec_sql(context, "COMMIT"));
        client_sql_disconnect(context);

        // Invoke the commit callback with xid==0 to indicate end of snapshot
        commit_txn_cb on_commit = context->repl.frame_reader->on_commit_txn;
        void *cb_context = context->repl.frame_reader->cb_context;
        if (on_commit) {
            check(err, on_commit(cb_context, context->repl.start_lsn, 0));
        }
        return 0;
    }

    ExecStatusType status = PQresultStatus(res);
    if (status != PGRES_SINGLE_TUPLE && status != PGRES_TUPLES_OK) {
        client_error(context, "While reading snapshot: %s: %s",
                PQresStatus(PQresultStatus(res)),
                PQresultErrorMessage(res));
        PQclear(res);
        return EIO;
    }

    int tuples = PQntuples(res);
    for (int tuple = 0; tuple < tuples; tuple++) {
        check(err, snapshot_tuple(context, res, tuple));
    }
    PQclear(res);
    return err;
}

/* Processes one tuple of the snapshot query result set. */
int snapshot_tuple(client_context_t context, PGresult *res, int row_number) {
    if (PQnfields(res) != 1) {
        client_error(context, "Unexpected response with %d fields", PQnfields(res));
        return EIO;
    }
    if (PQgetisnull(res, row_number, 0)) {
        client_error(context, "Unexpected null response value");
        return EIO;
    }
    if (PQfformat(res, 0) != 1) { /* format 1 == binary */
        client_error(context, "Unexpected response format: %d", PQfformat(res, 0));
        return EIO;
    }

    /* wal_pos == 0 == InvalidXLogRecPtr */
    int err = parse_frame(context->repl.frame_reader, 0, PQgetvalue(res, row_number, 0),
            PQgetlength(res, row_number, 0));
    if (err) {
        client_error(context, "Error parsing frame data: %s", context->repl.frame_reader->error);
    }
    return err;
}

/* Lookup for table oids from schema_pattern and table_pattern
   If schema_pattern == % and table_pattern == % then BW will get all tables in db */
int lookup_table_oids(client_context_t context) {

    if (strcmp(context->table_pattern, "%%") == 0 && strcmp(context->schema_pattern, "%%") == 0) {
        // All tables will be streamed
        return 0;
    }

    PQExpBuffer query = createPQExpBuffer();
    appendPQExpBuffer(query,
          "SELECT c.oid"
          " FROM pg_catalog.pg_class c"
          " JOIN pg_catalog.pg_namespace n ON n.oid = c.relnamespace"
          " WHERE c.relkind = 'r' AND"
          " c.relname SIMILAR TO '%s' AND" // get table that has name similar to table_pattern
                                           // pattern syntax follows
                                           // https://www.postgresql.org/docs/current/static/functions-matching.html
          " n.nspname NOT LIKE 'pg_%%' AND n.nspname != 'information_schema' AND"
          " n.nspname SIMILAR TO '%s' AND" // only get table has schema similar to schema_pattern
                                           // pattern syntax follows
                                           // https://www.postgresql.org/docs/current/static/functions-matching.html
          " c.relpersistence = 'p'",
        context->table_pattern,
        context->schema_pattern);

    PGresult *res = PQexec(context->sql_conn, query->data);

    if (PQresultStatus(res) != PGRES_TUPLES_OK) {
        client_error(context, "Failed to lookup table ids: %s.", PQerrorMessage(context->sql_conn));
        PQclear(res);
        return EIO;
    }

    // Query returns zero row, mean there's no tables match with table_pattern and schema_pattern
    if (PQntuples(res) == 0) {
        client_error(context, "Couldn't find any tables matching: schemas %s, tables %s.",
                    context->schema_pattern, context->table_pattern);
        PQclear(res);
        return EIO;
    }

    // Query returns zero field, it means there something wrong with the query :D
    if (PQnfields(res) == 0) {
        client_error(context, "Unexpected result when looking up table ids with (table_schema %s, schema_pattern %s).",
                context->table_pattern, context->schema_pattern);
        PQclear(res);
        return EIO;
    }

    int i;
    int rows = PQntuples(res);
    PQExpBuffer table_ids = createPQExpBuffer();

    appendPQExpBuffer(table_ids, "%s", rows > 0 ? PQgetvalue(res, 0, 0): "");
    for (i = 1; i < rows; ++i) {
        appendPQExpBuffer(table_ids, ".");
        appendPQExpBuffer(table_ids, "%s", PQgetvalue(res, i, 0) ? PQgetvalue(res, i, 0) : "");
    }
    context->repl.table_ids = strdup(table_ids->data);

    PQclear(res);
    destroyPQExpBuffer(query);
    destroyPQExpBuffer(table_ids);
    return 0;
}<|MERGE_RESOLUTION|>--- conflicted
+++ resolved
@@ -47,17 +47,14 @@
 void db_client_free(client_context_t context) {
     client_sql_disconnect(context);
     if (context->repl.conn) PQfinish(context->repl.conn);
-<<<<<<< HEAD
     if (context->table_pattern && strcmp(context->table_pattern, "%%")) free(context->table_pattern);
     if (context->schema_pattern && strcmp(context->schema_pattern, "%%")) free(context->schema_pattern);
     if (context->repl.table_ids && strcmp(context->repl.table_ids, "%%")) free(context->repl.table_ids);
-=======
     if (context->repl.snapshot_name) free(context->repl.snapshot_name);
     if (context->repl.output_plugin) free(context->repl.output_plugin);
     if (context->repl.slot_name) free(context->repl.slot_name);
     if (context->app_name) free(context->app_name);
     if (context->conninfo) free(context->conninfo);
->>>>>>> 90a916a5
     free(context);
 }
 
