#ifndef REPLICATION_H
#define REPLICATION_H

#include "protocol_client.h"
#include <avro.h>
#include <libpq-fe.h>
#include <postgres_fe.h>
#include <access/xlogdefs.h>

#define REPLICATION_STREAM_ERROR_LEN 512
#define REPLICATION_STREAM_OID_LIST_LEN 1024

typedef struct {
    char *slot_name, *output_plugin, *snapshot_name;
<<<<<<< HEAD
=======
    char *schema_pattern;
    char *table_pattern;
>>>>>>> 45a95d3a
    char *table_ids;
    PGconn *conn;
    XLogRecPtr start_lsn;
    XLogRecPtr recvd_lsn;
    XLogRecPtr fsync_lsn;
    int64 last_checkpoint;
    frame_reader_t frame_reader;
    int status; /* 1 = message was processed on last poll; 0 = no data available right now; -1 = stream ended */
    char error[REPLICATION_STREAM_ERROR_LEN];
} replication_stream;

typedef replication_stream *replication_stream_t;

int replication_slot_create(replication_stream_t stream);
int replication_slot_drop(replication_stream_t stream);
int replication_stream_check(replication_stream_t stream);
int replication_stream_start(replication_stream_t stream, const char *error_policy);
int replication_stream_poll(replication_stream_t stream);
int replication_stream_keepalive(replication_stream_t stream);
int replication_stream_get_list_oids(replication_stream_t stream);

#endif /* REPLICATION_H */<|MERGE_RESOLUTION|>--- conflicted
+++ resolved
@@ -12,11 +12,8 @@
 
 typedef struct {
     char *slot_name, *output_plugin, *snapshot_name;
-<<<<<<< HEAD
-=======
     char *schema_pattern;
     char *table_pattern;
->>>>>>> 45a95d3a
     char *table_ids;
     PGconn *conn;
     XLogRecPtr start_lsn;
