--- conflicted
+++ resolved
@@ -142,24 +142,16 @@
 
 
 /* Starts streaming logical changes from replication slot stream->slot_name,
-<<<<<<< HEAD
  * starting from position stream->start_lsn.
  * add options similar to that pattern after () separated by comma */
-int replication_stream_start(replication_stream_t stream) {
+int replication_stream_start(replication_stream_t stream, const char *error_policy) {
     PQExpBuffer query = createPQExpBuffer();
-    appendPQExpBuffer(query, "START_REPLICATION SLOT \"%s\" LOGICAL %X/%X (\"table_ids\" '%s')",
+    appendPQExpBuffer(query,
+	    "START_REPLICATION SLOT \"%s\" LOGICAL %X/%X (\"table_ids\" '%s', \"error_policy\" '%s')",
             stream->slot_name,
             (uint32) (stream->start_lsn >> 32), (uint32) stream->start_lsn,
-            stream->table_ids);
-=======
- * starting from position stream->start_lsn. */
-int replication_stream_start(replication_stream_t stream, const char *error_policy) {
-    PQExpBuffer query = createPQExpBuffer();
-    appendPQExpBuffer(query, "START_REPLICATION SLOT \"%s\" LOGICAL %X/%X (\"error_policy\" '%s')",
-            stream->slot_name,
-            (uint32) (stream->start_lsn >> 32), (uint32) stream->start_lsn,
-            error_policy);
->>>>>>> e9a53794
+            stream->table_ids,
+	    error_policy);
 
     PGresult *res = PQexec(stream->conn, query->data);
 
